--- conflicted
+++ resolved
@@ -2,16 +2,13 @@
 ----------------
 
 - #474: Start using setuptools_scm for tag based versioning.
-<<<<<<< HEAD
-- #515: Don't require environment variables in test environments
-	where they are not used.
-=======
 - #484: Renamed `py.test` to `pytest` throughout the project
 - #506: With `-a`: do not show additional environments header if there are none
 - #517: Forward NUMBER_OF_PROCESSORS by default on Windows to fix
         `multiprocessor.cpu_count()`.
 - #518: Forward `USERPROFILE` by default on Windows.
->>>>>>> 6117a300
+- #515: Don't require environment variables in test environments
+	where they are not used.
 
 2.7.0
 -----
