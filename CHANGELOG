--- conflicted
+++ resolved
@@ -2,14 +2,11 @@
 ----------------
 
 - #474: Start using setuptools_scm for tag based versioning.
+- #484: Renamed `py.test` to `pytest` throughout the project
 - #506: With `-a`: do not show additional environments header if there are none
-<<<<<<< HEAD
-- #484: Renamed `py.test` to `pytest` through the project
-=======
 - #517: Forward NUMBER_OF_PROCESSORS by default on Windows to fix
         `multiprocessor.cpu_count()`.
 - #518: Forward `USERPROFILE` by default on Windows.
->>>>>>> 10b34d6f
 
 2.7.0
 -----
