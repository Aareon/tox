2.7.0
-----

<<<<<<< HEAD
- #p450: Stop after the first installdeps and first testenv create hooks
  succeed. This changes the default behaviour of `tox_testenv_create`
  and `tox_testenv_install_deps` to not execute other registered hooks when
  the first hook returns a result that is not `None`.
  Thanks Anthony Sottile (@asottile).

- #271 and #464: Improve environment information for users.

  New command line parameter: `-a` show **all** defined environments -
  not just the ones defined in (or generated from) envlist.

  New verbosity settings for `-l` and `-a`: show user defined descriptions
  of the environments. This also works for generated environments from factors
  by concatenating factor descriptions into a complete description.

  Note that for backwards compatibility with scripts using the output of `-l`
  it's output remains unchanged.

  Thanks Gábor Bernát (@gaborbernat).

- #464: Fix incorrect egg-info location for modified package_dir in setup.py.
  Thanks Selim Belhaouane (@selimb).

- #431: Add 'LANGUAGE' to default passed environment variables.
  Thanks Paweł Adamczak (@pawalad).

- #455: Add a Vagrantfile with a customized Arch Linux box for local testing.
  Thanks Oliver Bestwalter (@obestwalter).
=======
- #474: Start using setuptools_scm for tag based versioning.

- #455: Add a Vagrantfile with a customized Arch Linux box for local testing
>>>>>>> 4cdb5c0b

- #454: Revert #407, empty commands is not treated as an error.
  Thanks Anthony Sottile (@asottile).

- #446: (infrastructure) Travis CI tests for tox now also run on OS X now.
  Thanks Jason R. Coombs (@jaraco).

2.6.0
-----

- add "alwayscopy" config option to instruct virtualenv to always copy
  files instead of symlinking. Thanks Igor Duarte Cardoso (@igordcard).

- pass setenv variables to setup.py during a usedevelop install.
  Thanks Eli Collins (@eli-collins).

- replace all references to testrun.org with readthedocs ones.
  Thanks Oliver Bestwalter (@obestwalter).

- fix #323 by avoiding virtualenv14 is not used on py32
  (although we don't officially support py32).
  Thanks Jason R. Coombs (@jaraco).

- add Python 3.6 to envlist and CI.
  Thanks Andrii Soldatenko (@andriisoldatenko).

- fix glob resolution from TOX_TESTENV_PASSENV env variable
  Thanks Allan Feldman (@a-feld).

2.5.0
-----

- slightly backward incompatible: fix issue310: the {posargs} substitution
  now properly preserves the tox command line positional arguments. Positional
  arguments with spaces are now properly handled.
  NOTE: if your tox invocation previously used extra quoting for positional arguments to
  work around issue310, you need to remove the quoting. Example:
  tox -- "'some string'"  # has to now be written simply as
  tox -- "some string"
  thanks holger krekel.  You can set ``minversion = 2.5.0`` in the ``[tox]``
  section of ``tox.ini`` to make sure people using your tox.ini use the correct version.

- fix #359: add COMSPEC to default passenv on windows.  Thanks
  @anthrotype.

- add support for py36 and py37 and add py36-dev and py37(nightly) to
  travis builds of tox. Thanks John Vandenberg.

- fix #348: add py2 and py3 as default environments pointing to
  "python2" and "python3" basepython executables.  Also fix #347 by
  updating the list of default envs in the tox basic example.
  Thanks Tobias McNulty.

- make "-h" and "--help-ini" options work even if there is no tox.ini,
  thanks holger krekel.

- add {:} substitution, which is replaced with os-specific path
  separator, thanks Lukasz Rogalski.

- fix #305: ``downloadcache`` test env config is now ignored as pip-8
  does caching by default. Thanks holger krekel.

- output from install command in verbose (-vv) mode is now printed to console instead of
  being redirected to file, thanks Lukasz Rogalski

- fix #399.  Make sure {envtmpdir} is created if it doesn't exist at the
  start of a testenvironment run. Thanks Manuel Jacob.

- fix #316: Lack of commands key in ini file is now treated as an error.
  Reported virtualenv status is 'nothing to do' instead of 'commands
  succeeded', with relevant error message displayed. Thanks Lukasz Rogalski.

2.4.1
-----

- fix issue380: properly perform substitution again. Thanks Ian
  Cordasco.

2.4.0
-----

- remove PYTHONPATH from environment during the install phase because a
  tox-run should not have hidden dependencies and the test commands will also
  not see a PYTHONPATH.  If this causes unforeseen problems it may be
  reverted in a bugfix release.  Thanks Jason R. Coombs.

- fix issue352: prevent a configuration where envdir==toxinidir and
  refine docs to warn people about changing "envdir". Thanks Oliver Bestwalter and holger krekel.

- fix issue375, fix issue330: warn against tox-setup.py integration as
  "setup.py test" should really just test with the current interpreter. Thanks Ronny Pfannschmidt.

- fix issue302: allow cross-testenv substitution where we substitute
  with ``{x,y}`` generative syntax.  Thanks Andrew Pashkin.

- fix issue212: allow escaping curly brace chars "\{" and "\}" if you need the
  chars "{" and "}" to appear in your commands or other ini values.
  Thanks John Vandenberg.

- addresses issue66: add --workdir option to override where tox stores its ".tox" directory
  and all of the virtualenv environment.  Thanks Danring.

- introduce per-venv list_dependencies_command which defaults
  to "pip freeze" to obtain the list of installed packages.
  Thanks Ted Shaw, Holger Krekel.

- close issue66: add documentation to jenkins page on how to avoid
  "too long shebang" lines when calling pip from tox.  Note that we
  can not use "python -m pip install X" by default because the latter
  adds the CWD and pip will think X is installed if it is there.
  "pip install X" does not do that.

- new list_dependencies_command to influence how tox determines
  which dependencies are installed in a testenv.

- (experimental) New feature: When a search for a config file fails, tox tries loading
  setup.cfg with a section prefix of "tox".

- fix issue275: Introduce hooks ``tox_runtest_pre``` and
  ``tox_runtest_post`` which run before and after the tests of a venv,
  respectively. Thanks to Matthew Schinckel and itxaka serrano.

- fix issue317: evaluate minversion before tox config is parsed completely.
  Thanks Sachi King for the PR.

- added the "extras" environment option to specify the extras to use when doing the
  sdist or develop install. Contributed by Alex Grönholm.

- use pytest-catchlog instead of pytest-capturelog (latter is not
  maintained, uses deprecated pytest API)

2.3.2
-----

- fix issue314: fix command invocation with .py scripts on windows.

- fix issue279: allow cross-section substitution when the value contains
  posargs. Thanks Sachi King for the PR.

2.3.1
-----

- fix issue294: re-allow cross-section substitution for setenv.

2.3.0
-----

- DEPRECATE use of "indexservers" in tox.ini.  It complicates
  the internal code and it is recommended to rather use the
  devpi system for managing indexes for pip.

- fix issue285: make setenv processing fully lazy to fix regressions
  of tox-2.2.X and so that we can now have testenv attributes like
  "basepython" depend on environment variables that are set in
  a setenv section. Thanks Nelfin for some tests and initial
  work on a PR.

- allow "#" in commands.  This is slightly incompatible with commands
  sections that used a comment after a "\" line continuation.
  Thanks David Stanek for the PR.

- fix issue289: fix build_sphinx target, thanks Barry Warsaw.

- fix issue252: allow environment names with special characters.
  Thanks Julien Castets for initial PR and patience.

- introduce experimental tox_testenv_create(venv, action) and
  tox_testenv_install_deps(venv, action) hooks to allow
  plugins to do additional work on creation or installing
  deps.  These hooks are experimental mainly because of
  the involved "venv" and session objects whose current public
  API is not fully guranteed.

- internal: push some optional object creation into tests because
  tox core doesn't need it.

2.2.1
-----

- fix bug where {envdir} substitution could not be used in setenv
  if that env value is then used in {basepython}. Thanks Florian Bruhin.

2.2.0
-----

- fix issue265 and add LD_LIBRARY_PATH to passenv on linux by default
  because otherwise the python interpreter might not start up in
  certain configurations (redhat software collections).  Thanks David Riddle.

- fix issue246: fix regression in config parsing by reordering
  such that {envbindir} can be used again in tox.ini. Thanks Olli Walsh.

- fix issue99: the {env:...} substitution now properly uses environment
  settings from the ``setenv`` section. Thanks Itxaka Serrano.

- fix issue281: make --force-dep work when urls are present in
  dependency configs.  Thanks Glyph Lefkowitz for reporting.

- fix issue174: add new ``ignore_outcome`` testenv attribute which
  can be set to True in which case it will produce a warning instead
  of an error on a failed testenv command outcome.
  Thanks Rebecka Gulliksson for the PR.

- fix issue280: properly skip missing interpreter if
  {envsitepackagesdir} is present in commands. Thanks BB:ceridwenv


2.1.1
----------

- fix platform skipping for detox

- report skipped platforms as skips in the summary

2.1.0
----------

- fix issue258, fix issue248, fix issue253: for non-test commands
  (installation, venv creation) we pass in the full invocation environment.

- remove experimental --set-home option which was hardly used and
  hackily implemented (if people want home-directory isolation we should
  figure out a better way to do it, possibly through a plugin)

- fix issue259: passenv is now a line-list which allows to intersperse
  comments.  Thanks stefano-m.

- allow envlist to be a multi-line list, to intersperse comments
  and have long envlist settings split more naturally.  Thanks Andre Caron.

- introduce a TOX_TESTENV_PASSENV setting which is honored
  when constructing the set of environment variables for test environments.
  Thanks Marc Abramowitz for pushing in this direction.


2.0.2
----------

- fix issue247: tox now passes the LANG variable from the tox invocation
  environment to the test environment by default.

- add SYSTEMDRIVE into default passenv on windows to allow pip6 to work.
  Thanks Michael Krause.


2.0.1
-----------

- fix wheel packaging to properly require argparse on py26.

2.0.0
-----------

- (new) introduce environment variable isolation:
  tox now only passes the PATH and PIP_INDEX_URL variable from the tox
  invocation environment to the test environment and on Windows
  also ``SYSTEMROOT``, ``PATHEXT``, ``TEMP`` and ``TMP`` whereas
  on unix additionally ``TMPDIR`` is passed.  If you need to pass
  through further environment variables you can use the new ``passenv`` setting,
  a space-separated list of environment variable names.  Each name
  can make use of fnmatch-style glob patterns.  All environment
  variables which exist in the tox-invocation environment will be copied
  to the test environment.

- a new ``--help-ini`` option shows all possible testenv settings and
  their defaults.

- (new) introduce a way to specify on which platform a testenvironment is to
  execute: the new per-venv "platform" setting allows to specify
  a regular expression which is matched against sys.platform.
  If platform is set and doesn't match the platform spec in the test
  environment the test environment is ignored, no setup or tests are attempted.

- (new) add per-venv "ignore_errors" setting, which defaults to False.
   If ``True``, a non-zero exit code from one command will be ignored and
   further commands will be executed (which was the default behavior in tox <
   2.0).  If ``False`` (the default), then a non-zero exit code from one command
   will abort execution of commands for that environment.

- show and store in json the version dependency information for each venv

- remove the long-deprecated "distribute" option as it has no effect these days.

- fix issue233: avoid hanging with tox-setuptools integration example. Thanks simonb.

- fix issue120: allow substitution for the commands section.  Thanks
  Volodymyr Vitvitski.

- fix issue235: fix AttributeError with --installpkg.  Thanks
  Volodymyr Vitvitski.

- tox has now somewhat pep8 clean code, thanks to Volodymyr Vitvitski.

- fix issue240: allow to specify empty argument list without it being
  rewritten to ".".  Thanks Daniel Hahler.

- introduce experimental (not much documented yet) plugin system
  based on pytest's externalized "pluggy" system.
  See tox/hookspecs.py for the current hooks.

- introduce parser.add_testenv_attribute() to register an ini-variable
  for testenv sections.  Can be used from plugins through the
  tox_add_option hook.

- rename internal files -- tox offers no external API except for the
  experimental plugin hooks, use tox internals at your own risk.

- DEPRECATE distshare in documentation



1.9.2
-----------

- backout ability that --force-dep substitutes name/versions in
  requirement files due to various issues.
  This fixes issue228, fixes issue230, fixes issue231
  which popped up with 1.9.1.

1.9.1
-----------

- use a file instead of a pipe for command output in "--result-json".
  Fixes some termination issues with python2.6.

- allow --force-dep to override dependencies in "-r" requirements
  files.  Thanks Sontek for the PR.

- fix issue227: use "-m virtualenv" instead of "-mvirtualenv" to make
  it work with pyrun.  Thanks Marc-Andre Lemburg.


1.9.0
-----------

- fix issue193: Remove ``--pre`` from the default ``install_command``; by
  default tox will now only install final releases from PyPI for unpinned
  dependencies. Use ``pip_pre = true`` in a testenv or the ``--pre``
  command-line option to restore the previous behavior.

- fix issue199: fill resultlog structure ahead of virtualenv creation

- refine determination if we run from Jenkins, thanks Borge Lanes.

- echo output to stdout when ``--report-json`` is used

- fix issue11: add a ``skip_install`` per-testenv setting which
  prevents the installation of a package. Thanks Julian Krause.

- fix issue124: ignore command exit codes; when a command has a "-" prefix,
  tox will ignore the exit code of that command

- fix issue198: fix broken envlist settings, e.g. {py26,py27}{-lint,}

- fix issue191: lessen factor-use checks


1.8.1
-----------

- fix issue190: allow setenv to be empty.

- allow escaping curly braces with "\".  Thanks Marc Abramowitz for the PR.

- allow "." names in environment names such that "py27-django1.7" is a
  valid environment name.  Thanks Alex Gaynor and Alex Schepanovski.

- report subprocess exit code when execution fails.  Thanks Marius
  Gedminas.

1.8.0
-----------

- new multi-dimensional configuration support.  Many thanks to
  Alexander Schepanovski for the complete PR with docs.
  And to Mike Bayer and others for testing and feedback.

- fix issue148: remove "__PYVENV_LAUNCHER__" from os.environ when starting
  subprocesses. Thanks Steven Myint.

- fix issue152: set VIRTUAL_ENV when running test commands,
  thanks Florian Ludwig.

- better report if we can't get version_info from an interpreter
  executable. Thanks Floris Bruynooghe.


1.7.2
-----------

- fix issue150: parse {posargs} more like we used to do it pre 1.7.0.
  The 1.7.0 behaviour broke a lot of OpenStack projects.
  See PR85 and the issue discussions for (far) more details, hopefully
  resulting in a more refined behaviour in the 1.8 series.
  And thanks to Clark Boylan for the PR.

- fix issue59: add a config variable ``skip-missing-interpreters`` as well as
  command line option ``--skip-missing-interpreters`` which won't fail the
  build if Python interpreters listed in tox.ini are missing.  Thanks
  Alexandre Conrad for PR104.

- fix issue164: better traceback info in case of failing test commands.
  Thanks Marc Abramowitz for PR92.

- support optional env variable substitution, thanks Morgan Fainberg
  for PR86.

- limit python hashseed to 1024 on Windows to prevent possible
  memory errors.  Thanks March Schlaich for the PR90.

1.7.1
---------

- fix issue162: don't list python 2.5 as compatibiliy/supported

- fix issue158 and fix issue155: windows/virtualenv properly works now:
  call virtualenv through "python -m virtualenv" with the same
  interpreter which invoked tox.  Thanks Chris Withers, Ionel Maries Cristian.

1.7.0
---------

- don't lookup "pip-script" anymore but rather just "pip" on windows
  as this is a pip implementation detail and changed with pip-1.5.
  It might mean that tox-1.7 is not able to install a different pip
  version into a virtualenv anymore.

- drop Python2.5 compatibility because it became too hard due
  to the setuptools-2.0 dropping support.  tox now has no
  support for creating python2.5 based environments anymore
  and all internal special-handling has been removed.

- merged PR81: new option --force-dep which allows to
  override tox.ini specified dependencies in setuptools-style.
  For example "--force-dep 'django<1.6'" will make sure
  that any environment using "django" as a dependency will
  get the latest 1.5 release.  Thanks Bruno Oliveria for
  the complete PR.

- merged PR125: tox now sets "PYTHONHASHSEED" to a random value
  and offers a "--hashseed" option to repeat a test run with a specific seed.
  You can also use --hashsheed=noset to instruct tox to leave the value
  alone.  Thanks Chris Jerdonek for all the work behind this.

- fix issue132: removing zip_safe setting (so it defaults to false)
  to allow installation of tox
  via easy_install/eggs.  Thanks Jenisys.

- fix issue126: depend on virtualenv>=1.11.2 so that we can rely
  (hopefully) on a pip version which supports --pre. (tox by default
  uses to --pre).  also merged in PR84 so that we now call "virtualenv"
  directly instead of looking up interpreters.  Thanks Ionel Maries Cristian.
  This also fixes issue140.

- fix issue130: you can now set install_command=easy_install {opts} {packages}
  and expect it to work for repeated tox runs (previously it only worked
  when always recreating).  Thanks jenisys for precise reporting.

- fix issue129: tox now uses Popen(..., universal_newlines=True) to force
  creation of unicode stdout/stderr streams.  fixes a problem on specific
  platform configs when creating virtualenvs with Python3.3. Thanks
  Jorgen Schäfer or investigation and solution sketch.

- fix issue128: enable full substitution in install_command,
  thanks for the PR to Ronald Evers

- rework and simplify "commands" parsing and in particular posargs
  substitutions to avoid various win32/posix related quoting issues.

- make sure that the --installpkg option trumps any usedevelop settings
  in tox.ini or

- introduce --no-network to tox's own test suite to skip tests
  requiring networks

- introduce --sitepackages to force sitepackages=True in all
  environments.

- fix issue105 -- don't depend on an existing HOME directory from tox tests.

1.6.1
-----

- fix issue119: {envsitepackagesdir} is now correctly computed and has
  a better test to prevent regression.

- fix issue116: make 1.6 introduced behaviour of changing to a
  per-env HOME directory during install activities dependent
  on "--set-home" for now.  Should re-establish the old behaviour
  when no option is given.

- fix issue118: correctly have two tests use realpath(). Thanks Barry
  Warsaw.

- fix test runs on environments without a home directory
  (in this case we use toxinidir as the homedir)

- fix issue117: python2.5 fix: don't use ``--insecure`` option because
  its very existence depends on presence of "ssl".  If you
  want to support python2.5/pip1.3.1 based test environments you need
  to install ssl and/or use PIP_INSECURE=1 through ``setenv``. section.

- fix issue102: change to {toxinidir} when installing dependencies.
  this allows to use relative path like in "-rrequirements.txt".

1.6.0
-----------------

- fix issue35: add new EXPERIMENTAL "install_command" testenv-option to
  configure the installation command with options for dep/pkg install.
  Thanks Carl Meyer for the PR and docs.

- fix issue91: python2.5 support by vendoring the virtualenv-1.9.1
  script and forcing pip<1.4. Also the default [py25] environment
  modifies the default installer_command (new config option)
  to use pip without the "--pre" option which was introduced
  with pip-1.4 and is now required if you want to install non-stable
  releases.  (tox defaults to install with "--pre" everywhere).

- during installation of dependencies HOME is now set to a pseudo
  location ({envtmpdir}/pseudo-home).  If an index url was specified
  a .pydistutils.cfg file will be written with an index_url setting
  so that packages defining ``setup_requires`` dependencies will not
  silently use your HOME-directory settings or https://pypi.python.org.

- fix issue1: empty setup files are properly detected, thanks Anthon van
  der Neuth

- remove toxbootstrap.py for now because it is broken.

- fix issue109 and fix issue111: multiple "-e" options are now combined
  (previously the last one would win). Thanks Anthon van der Neut.

- add --result-json option to write out detailed per-venv information
  into a json report file to be used by upstream tools.

- add new config options ``usedevelop`` and ``skipsdist`` as well as a
  command line option ``--develop`` to install the package-under-test in develop mode.
  thanks Monty Tailor for the PR.

- always unset PYTHONDONTWRITEBYTE because newer setuptools doesn't like it

- if a HOMEDIR cannot be determined, use the toxinidir.

- refactor interpreter information detection to live in new
  tox/interpreters.py file, tests in tests/test_interpreters.py.

1.5.0
-----------------

- fix issue104: use setuptools by default, instead of distribute,
  now that setuptools has distribute merged.

- make sure test commands are searched first in the virtualenv

- re-fix issue2 - add whitelist_externals to be used in ``[testenv*]``
  sections, allowing to avoid warnings for commands such as ``make``,
  used from the commands value.

- fix issue97 - allow substitutions to reference from other sections
  (thanks Krisztian Fekete)

- fix issue92 - fix {envsitepackagesdir} to actually work again

- show (test) command that is being executed, thanks
  Lukasz Balcerzak

- re-license tox to MIT license

- depend on virtualenv-1.9.1

- rename README.txt to README.rst to make bitbucket happier


1.4.3
-----------------

- use pip-script.py instead of pip.exe on win32 to avoid the lock exe
  file on execution issue (thanks Philip Thiem)

- introduce -l|--listenv option to list configured environments
  (thanks  Lukasz Balcerzak)

- fix downloadcache determination to work according to docs: Only
  make pip use a download cache if PIP_DOWNLOAD_CACHE or a
  downloadcache=PATH testenv setting is present. (The ENV setting
  takes precedence)

- fix issue84 - pypy on windows creates a bin not a scripts venv directory
  (thanks Lukasz Balcerzak)

- experimentally introduce --installpkg=PATH option to install a package
  rather than create/install an sdist package.  This will still require
  and use tox.ini and tests from the current working dir (and not from the
  remote package).

- substitute {envsitepackagesdir} with the package installation
  directory (closes #72) (thanks g2p)

- issue #70 remove PYTHONDONTWRITEBYTECODE workaround now that
  virtualenv behaves properly (thanks g2p)

- merged tox-quickstart command, contributed by Marc Abramowitz, which
  generates a default tox.ini after asking a few questions

- fix #48 - win32 detection of pypy and other interpreters that are on PATH
  (thanks Gustavo Picon)

- fix grouping of index servers, it is now done by name instead of
  indexserver url, allowing to use it to separate dependencies
  into groups even if using the same default indexserver.

- look for "tox.ini" files in parent dirs of current dir (closes #34)

- the "py" environment now by default uses the current interpreter
  (sys.executable) make tox' own setup.py test execute tests with it
  (closes #46)

- change tests to not rely on os.path.expanduser (closes #60),
  also make mock session return args[1:] for more precise checking (closes #61)
  thanks to Barry Warsaw for both.

1.4.2
-----------------

- fix some tests which fail if /tmp is a symlink to some other place
- "python setup.py test" now runs tox tests via tox :)
  also added an example on how to do it for your project.

1.4.1
-----------------

- fix issue41 better quoting on windows - you can now use "<" and ">" in
  deps specifications, thanks Chris Withers for reporting

1.4
-----------------

- fix issue26 - no warnings on absolute or relative specified paths for commands
- fix issue33 - commentchars are ignored in key-value settings allowing
  for specifying commands like: python -c "import sys ; print sys"
  which would formerly raise irritating errors because the ";"
  was considered a comment
- tweak and improve reporting
- refactor reporting and virtualenv manipulation
  to be more accessible from 3rd party tools
- support value substitution from other sections
  with the {[section]key} syntax
- fix issue29 - correctly point to pytest explanation
  for importing modules fully qualified
- fix issue32 - use --system-site-packages and don't pass --no-site-packages
- add python3.3 to the default env list, so early adopters can test
- drop python2.4 support (you can still have your tests run on
- fix the links/checkout howtos in the docs
  python-2.4, just tox itself requires 2.5 or higher.

1.3
-----------------

- fix: allow to specify wildcard filesystem paths when
  specifying dependencies such that tox searches for
  the highest version

- fix issue issue21: clear PIP_REQUIRES_VIRTUALENV which avoids
  pip installing to the wrong environment, thanks to bb's streeter

- make the install step honour a testenv's setenv setting
  (thanks Ralf Schmitt)


1.2
-----------------

- remove the virtualenv.py that was distributed with tox and depend
  on >=virtualenv-1.6.4 (possible now since the latter fixes a few bugs
  that the inlining tried to work around)
- fix issue10: work around UnicodeDecodeError when invoking pip (thanks
  Marc Abramowitz)
- fix a problem with parsing {posargs} in tox commands (spotted by goodwill)
- fix the warning check for commands to be installed in testenvironment
  (thanks Michael Foord for reporting)

1.1
-----------------

- fix issue5 - don't require argparse for python versions that have it
- fix issue6 - recreate virtualenv if installing dependencies failed
- fix issue3 - fix example on frontpage
- fix issue2 - warn if a test command does not come from the test
  environment
- fixed/enhanced: except for initial install always call "-U
  --no-deps" for installing the sdist package to ensure that a package
  gets upgraded even if its version number did not change. (reported on
  TIP mailing list and IRC)
- inline virtualenv.py (1.6.1) script to avoid a number of issues,
  particularly failing to install python3 environments from a python2
  virtualenv installation.
- rework and enhance docs for display on readthedocs.org

1.0
-----------------

- move repository and toxbootstrap links to http://bitbucket.org/hpk42/tox
- fix issue7: introduce a "minversion" directive such that tox
  bails out if it does not have the correct version.
- fix issue24: introduce a way to set environment variables for
  for test commands (thanks Chris Rose)
- fix issue22: require virtualenv-1.6.1, obsoleting virtualenv5 (thanks Jannis Leidel)
  and making things work with pypy-1.5 and python3 more seamlessly
- toxbootstrap.py (used by jenkins build slaves) now follows the latest release of virtualenv
- fix issue20: document format of URLs for specifying dependencies
- fix issue19: substitute Hudson for Jenkins everywhere following the renaming
  of the project.  NOTE: if you used the special [tox:hudson]
  section it will now need to be named [tox:jenkins].
- fix issue 23 / apply some ReST fixes
- change the positional argument specifier to use {posargs:} syntax and
  fix issues #15 and #10 by refining the argument parsing method (Chris Rose)
- remove use of inipkg lazy importing logic -
  the namespace/imports are anyway very small with tox.
- fix a fspath related assertion to work with debian installs which uses
  symlinks
- show path of the underlying virtualenv invocation and bootstrap
  virtualenv.py into a working subdir
- added a CONTRIBUTORS file

0.9
-----------------

- fix pip-installation mixups by always unsetting PIP_RESPECT_VIRTUALENV
  (thanks Armin Ronacher)
- issue1: Add a toxbootstrap.py script for tox, thanks to Sridhar
  Ratnakumar
- added support for working with different and multiple PyPI indexservers.
- new option: -r|--recreate to force recreation of virtualenv
- depend on py>=1.4.0 which does not contain or install the py.test
  anymore which is now a separate distribution "pytest".
- show logfile content if there is an error (makes CI output
  more readable)

0.8
-----------------

- work around a virtualenv limitation which crashes if
  PYTHONDONTWRITEBYTECODE is set.
- run pip/easy installs from the environment log directory, avoids
  naming clashes between env names and dependencies (thanks ronny)
- require a more recent version of py lib
- refactor and refine config detection to work from a single file
  and to detect the case where a python installation overwrote
  an old one and resulted in a new executable. This invalidates
  the existing virtualenvironment now.
- change all internal source to strip trailing whitespaces

0.7
-----------------

- use virtualenv5 (my own fork of virtualenv3) for now to create python3
  environments, fixes a couple of issues and makes tox more likely to
  work with Python3 (on non-windows environments)

- add ``sitepackages`` option for testenv sections so that environments
  can be created with access to globals (default is not to have access,
  i.e. create environments with ``--no-site-packages``.

- addressing issue4: always prepend venv-path to PATH variable when calling subprocesses

- fix issue2: exit with proper non-zero return code if there were
  errors or test failures.

- added unittest2 examples contributed by Michael Foord

- only allow 'True' or 'False' for boolean config values
  (lowercase / uppercase is irrelevant)

- recreate virtualenv on changed configurations

0.6
-----------------

- fix OSX related bugs that could cause the caller's environment to get
  screwed (sorry).  tox was using the same file as virtualenv for tracking
  the Python executable dependency and there also was confusion wrt links.
  this should be fixed now.

- fix long description, thanks Michael Foord

0.5
-----------------

- initial release<|MERGE_RESOLUTION|>--- conflicted
+++ resolved
@@ -1,7 +1,11 @@
+Not released yet
+----
+
+- #474: Start using setuptools_scm for tag based versioning.
+
 2.7.0
 -----
 
-<<<<<<< HEAD
 - #p450: Stop after the first installdeps and first testenv create hooks
   succeed. This changes the default behaviour of `tox_testenv_create`
   and `tox_testenv_install_deps` to not execute other registered hooks when
@@ -30,11 +34,6 @@
 
 - #455: Add a Vagrantfile with a customized Arch Linux box for local testing.
   Thanks Oliver Bestwalter (@obestwalter).
-=======
-- #474: Start using setuptools_scm for tag based versioning.
-
-- #455: Add a Vagrantfile with a customized Arch Linux box for local testing
->>>>>>> 4cdb5c0b
 
 - #454: Revert #407, empty commands is not treated as an error.
   Thanks Anthony Sottile (@asottile).
