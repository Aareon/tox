--- conflicted
+++ resolved
@@ -1,4 +1,3 @@
-<<<<<<< HEAD
 1.9.0.dev
 -----------
 
@@ -7,16 +6,10 @@
   dependencies. Use ``pip_pre = true`` in a testenv or the ``--pre``
   command-line option to restore the previous behavior.
 
-
-1.8.1.dev
-=======
-1.8.2.dev
------------
-
 - fix issue199: fill resultlog structure ahead of virtualenv creation 
 
+
 1.8.1
->>>>>>> ed6a3843
 -----------
 
 - fix issue190: allow setenv to be empty.
