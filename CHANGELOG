--- conflicted
+++ resolved
@@ -12,13 +12,11 @@
 
 - echo output to stdout when ``--report-json`` is used
 
-<<<<<<< HEAD
+- fix issue11: add a ``skip_install`` per-testenv setting which
+  prevents the installation of a package. Thanks Julian Krause.
+
 - fix issue124: ignore command exit codes; when a command has a "-" prefix,
   tox will ignore the exit code of that command
-=======
-- fix issue11: add a ``skip_install`` per-testenv setting which
-  prevents the installation of a package. Thanks Julian Krause.
->>>>>>> 4b7447fc
 
 1.8.1
 -----------
