--- conflicted
+++ resolved
@@ -49,8 +49,5 @@
 Cyril Roelandt
 Bartolome Sanchez Salado
 Laszlo Vasko
-<<<<<<< HEAD
 Fernando L. Pereira
-=======
-Alexander Loechel
->>>>>>> e8891a5b
+Alexander Loechel