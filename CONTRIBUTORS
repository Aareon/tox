--- conflicted
+++ resolved
@@ -46,8 +46,5 @@
 Oliver Bestwalter
 Selim Belhaouane
 Nick Douma
-<<<<<<< HEAD
 Cyril Roelandt
-=======
-Bartolome Sanchez Salado
->>>>>>> c9bde7b6
+Bartolome Sanchez Salado