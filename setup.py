--- conflicted
+++ resolved
@@ -48,11 +48,7 @@
         description='virtualenv-based automation of test activities',
         long_description=open("README.rst").read(),
         url='http://tox.testrun.org/',
-<<<<<<< HEAD
-        version='2.2.2.dev1',
-=======
         version='2.3.0.dev1',
->>>>>>> 97fd30c9
         license='http://opensource.org/licenses/MIT',
         platforms=['unix', 'linux', 'osx', 'cygwin', 'win32'],
         author='holger krekel',
