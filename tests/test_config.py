--- conflicted
+++ resolved
@@ -960,7 +960,6 @@
         assert configs["py27"].setenv["X"] == "1"
         assert "X" not in configs["py26"].setenv
 
-<<<<<<< HEAD
     @pytest.mark.issue191
     def test_factor_use_not_checked(self, newconfig):
         inisource="""
@@ -972,7 +971,7 @@
         """
         configs = newconfig([], inisource).envconfigs
         assert set(configs.keys()) == set(['py27-a', 'py27-b'])
-=======
+
     @pytest.mark.issue198
     def test_factors_groups_touch(self, newconfig):
         inisource="""
@@ -985,7 +984,6 @@
         """
         configs = newconfig([], inisource).envconfigs
         assert set(configs.keys()) == set(['a', 'a-x', 'b', 'b-x'])
->>>>>>> 7da54943
 
     def test_period_in_factor(self, newconfig):
         inisource="""
