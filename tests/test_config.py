import sys
from textwrap import dedent

import py
import pytest
import tox
import tox._config
from tox._config import *  # noqa
from tox._venv import VirtualEnv


class TestVenvConfig:
    def test_config_parsing_minimal(self, tmpdir, newconfig):
        config = newconfig([], """
            [testenv:py1]
        """)
        assert len(config.envconfigs) == 1
        assert config.toxworkdir.realpath() == tmpdir.join(".tox").realpath()
        assert config.envconfigs['py1'].basepython == sys.executable
        assert config.envconfigs['py1'].deps == []
        assert config.envconfigs['py1'].platform == ".*"

    def test_config_parsing_multienv(self, tmpdir, newconfig):
        config = newconfig([], """
            [tox]
            toxworkdir = %s
            indexserver =
                xyz = xyz_repo
            [testenv:py1]
            deps=hello
            [testenv:py2]
            deps=
                world1
                :xyz:http://hello/world
        """ % (tmpdir, ))
        assert config.toxworkdir == tmpdir
        assert len(config.envconfigs) == 2
        assert config.envconfigs['py1'].envdir == tmpdir.join("py1")
        dep = config.envconfigs['py1'].deps[0]
        assert dep.name == "hello"
        assert dep.indexserver is None
        assert config.envconfigs['py2'].envdir == tmpdir.join("py2")
        dep1, dep2 = config.envconfigs['py2'].deps
        assert dep1.name == "world1"
        assert dep2.name == "http://hello/world"
        assert dep2.indexserver.name == "xyz"
        assert dep2.indexserver.url == "xyz_repo"

    def test_envdir_set_manually(self, tmpdir, newconfig):
        config = newconfig([], """
            [testenv:devenv]
            envdir = devenv
        """)
        envconfig = config.envconfigs['devenv']
        assert envconfig.envdir == tmpdir.join('devenv')

    def test_envdir_set_manually_with_substitutions(self, tmpdir, newconfig):
        config = newconfig([], """
            [testenv:devenv]
            envdir = {toxworkdir}/foobar
        """)
        envconfig = config.envconfigs['devenv']
        assert envconfig.envdir == config.toxworkdir.join('foobar')

    def test_force_dep_version(self, initproj):
        """
        Make sure we can override dependencies configured in tox.ini when using the command line
        option --force-dep.
        """
        initproj("example123-0.5", filedefs={
            'tox.ini': '''
            [tox]

            [testenv]
            deps=
                dep1==1.0
                dep2>=2.0
                dep3
                dep4==4.0
            '''
        })
        config = parseconfig(
            ['--force-dep=dep1==1.5', '--force-dep=dep2==2.1',
             '--force-dep=dep3==3.0'])
        assert config.option.force_dep == [
            'dep1==1.5', 'dep2==2.1', 'dep3==3.0']
        assert [str(x) for x in config.envconfigs['python'].deps] == [
            'dep1==1.5', 'dep2==2.1', 'dep3==3.0', 'dep4==4.0',
        ]

    def test_is_same_dep(self):
        """
        Ensure correct parseini._is_same_dep is working with a few samples.
        """
        assert DepOption._is_same_dep('pkg_hello-world3==1.0', 'pkg_hello-world3')
        assert DepOption._is_same_dep('pkg_hello-world3==1.0', 'pkg_hello-world3>=2.0')
        assert DepOption._is_same_dep('pkg_hello-world3==1.0', 'pkg_hello-world3>2.0')
        assert DepOption._is_same_dep('pkg_hello-world3==1.0', 'pkg_hello-world3<2.0')
        assert DepOption._is_same_dep('pkg_hello-world3==1.0', 'pkg_hello-world3<=2.0')
        assert not DepOption._is_same_dep('pkg_hello-world3==1.0', 'otherpkg>=2.0')


class TestConfigPlatform:
    def test_config_parse_platform(self, newconfig):
        config = newconfig([], """
            [testenv:py1]
            platform = linux2
        """)
        assert len(config.envconfigs) == 1
        assert config.envconfigs['py1'].platform == "linux2"

    def test_config_parse_platform_rex(self, newconfig, mocksession, monkeypatch):
        config = newconfig([], """
            [testenv:py1]
            platform = a123|b123
        """)
        assert len(config.envconfigs) == 1
        envconfig = config.envconfigs['py1']
        venv = VirtualEnv(envconfig, session=mocksession)
        assert not venv.matching_platform()
        monkeypatch.setattr(sys, "platform", "a123")
        assert venv.matching_platform()
        monkeypatch.setattr(sys, "platform", "b123")
        assert venv.matching_platform()
        monkeypatch.undo()
        assert not venv.matching_platform()

    @pytest.mark.parametrize("plat", ["win", "lin", ])
    def test_config_parse_platform_with_factors(self, newconfig, plat, monkeypatch):
        monkeypatch.setattr(sys, "platform", "win32")
        config = newconfig([], """
            [tox]
            envlist = py27-{win,lin,osx}
            [testenv]
            platform =
                win: win32
                lin: linux2
        """)
        assert len(config.envconfigs) == 3
        platform = config.envconfigs['py27-' + plat].platform
        expected = {"win": "win32", "lin": "linux2"}.get(plat)
        assert platform == expected


class TestConfigPackage:
    def test_defaults(self, tmpdir, newconfig):
        config = newconfig([], "")
        assert config.setupdir.realpath() == tmpdir.realpath()
        assert config.toxworkdir.realpath() == tmpdir.join(".tox").realpath()
        envconfig = config.envconfigs['python']
        assert envconfig.args_are_paths
        assert not envconfig.recreate
        assert not envconfig.pip_pre

    def test_defaults_distshare(self, tmpdir, newconfig):
        config = newconfig([], "")
        assert config.distshare == config.homedir.join(".tox", "distshare")

    def test_defaults_changed_dir(self, tmpdir, newconfig):
        tmpdir.mkdir("abc").chdir()
        config = newconfig([], "")
        assert config.setupdir.realpath() == tmpdir.realpath()
        assert config.toxworkdir.realpath() == tmpdir.join(".tox").realpath()

    def test_project_paths(self, tmpdir, newconfig):
        config = newconfig("""
            [tox]
            toxworkdir=%s
        """ % tmpdir)
        assert config.toxworkdir == tmpdir


class TestParseconfig:
    def test_search_parents(self, tmpdir):
        b = tmpdir.mkdir("a").mkdir("b")
        toxinipath = tmpdir.ensure("tox.ini")
        old = b.chdir()
        try:
            config = parseconfig([])
        finally:
            old.chdir()
        assert config.toxinipath == toxinipath


def test_get_homedir(monkeypatch):
    monkeypatch.setattr(py.path.local, "_gethomedir",
                        classmethod(lambda x: {}[1]))
    assert not get_homedir()
    monkeypatch.setattr(py.path.local, "_gethomedir",
                        classmethod(lambda x: 0 / 0))
    assert not get_homedir()
    monkeypatch.setattr(py.path.local, "_gethomedir",
                        classmethod(lambda x: "123"))
    assert get_homedir() == "123"


class TestGetcontextname:
    def test_blank(self, monkeypatch):
        monkeypatch.setattr(os, "environ", {})
        assert getcontextname() is None

    def test_jenkins(self, monkeypatch):
        monkeypatch.setattr(os, "environ", {"JENKINS_URL": "xyz"})
        assert getcontextname() == "jenkins"

    def test_hudson_legacy(self, monkeypatch):
        monkeypatch.setattr(os, "environ", {"HUDSON_URL": "xyz"})
        assert getcontextname() == "jenkins"


class TestIniParserAgainstCommandsKey:
    """Test parsing commands with substitutions"""

    def test_command_substitution_from_other_section(self, newconfig):
        config = newconfig("""
            [section]
            key = whatever
            [testenv]
            commands =
                echo {[section]key}
            """)
        reader = SectionReader("testenv", config._cfg)
        x = reader.getargvlist("commands")
        assert x == [["echo", "whatever"]]

    def test_command_substitution_from_other_section_multiline(self, newconfig):
        """Ensure referenced multiline commands form from other section injected
        as multiple commands."""
        config = newconfig("""
            [section]
            commands =
                      cmd1 param11 param12
                      # comment is omitted
                      cmd2 param21 \
                           param22
            [base]
            commands = cmd 1 \
                           2 3 4
                       cmd 2
            [testenv]
            commands =
                {[section]commands}
                {[section]commands}
                # comment is omitted
                echo {[base]commands}
            """)
        reader = SectionReader("testenv", config._cfg)
        x = reader.getargvlist("commands")
        assert x == [
            "cmd1 param11 param12".split(),
            "cmd2 param21 param22".split(),
            "cmd1 param11 param12".split(),
            "cmd2 param21 param22".split(),
            ["echo", "cmd", "1", "2", "3", "4", "cmd", "2"],
        ]


class TestIniParser:
    def test_getstring_single(self, tmpdir, newconfig):
        config = newconfig("""
            [section]
            key=value
        """)
        reader = SectionReader("section", config._cfg)
        x = reader.getstring("key")
        assert x == "value"
        assert not reader.getstring("hello")
        x = reader.getstring("hello", "world")
        assert x == "world"

    def test_missing_substitution(self, tmpdir, newconfig):
        config = newconfig("""
            [mydefault]
            key2={xyz}
        """)
        reader = SectionReader("mydefault", config._cfg, fallbacksections=['mydefault'])
        assert reader is not None
        with py.test.raises(tox.exception.ConfigError):
            reader.getstring("key2")

    def test_getstring_fallback_sections(self, tmpdir, newconfig):
        config = newconfig("""
            [mydefault]
            key2=value2
            [section]
            key=value
        """)
        reader = SectionReader("section", config._cfg, fallbacksections=['mydefault'])
        x = reader.getstring("key2")
        assert x == "value2"
        x = reader.getstring("key3")
        assert not x
        x = reader.getstring("key3", "world")
        assert x == "world"

    def test_getstring_substitution(self, tmpdir, newconfig):
        config = newconfig("""
            [mydefault]
            key2={value2}
            [section]
            key={value}
        """)
        reader = SectionReader("section", config._cfg, fallbacksections=['mydefault'])
        reader.addsubstitutions(value="newvalue", value2="newvalue2")
        x = reader.getstring("key2")
        assert x == "newvalue2"
        x = reader.getstring("key3")
        assert not x
        x = reader.getstring("key3", "{value2}")
        assert x == "newvalue2"

    def test_getlist(self, tmpdir, newconfig):
        config = newconfig("""
            [section]
            key2=
                item1
                {item2}
        """)
        reader = SectionReader("section", config._cfg)
        reader.addsubstitutions(item1="not", item2="grr")
        x = reader.getlist("key2")
        assert x == ['item1', 'grr']

    def test_getdict(self, tmpdir, newconfig):
        config = newconfig("""
            [section]
            key2=
                key1=item1
                key2={item2}
        """)
        reader = SectionReader("section", config._cfg)
        reader.addsubstitutions(item1="not", item2="grr")
        x = reader.getdict("key2")
        assert 'key1' in x
        assert 'key2' in x
        assert x['key1'] == 'item1'
        assert x['key2'] == 'grr'

        x = reader.getdict("key3", {1: 2})
        assert x == {1: 2}

    def test_getstring_environment_substitution(self, monkeypatch, newconfig):
        monkeypatch.setenv("KEY1", "hello")
        config = newconfig("""
            [section]
            key1={env:KEY1}
            key2={env:KEY2}
        """)
        reader = SectionReader("section", config._cfg)
        x = reader.getstring("key1")
        assert x == "hello"
        with py.test.raises(tox.exception.ConfigError):
            reader.getstring("key2")

    def test_getstring_environment_substitution_with_default(self, monkeypatch, newconfig):
        monkeypatch.setenv("KEY1", "hello")
        config = newconfig("""
            [section]
            key1={env:KEY1:DEFAULT_VALUE}
            key2={env:KEY2:DEFAULT_VALUE}
            key3={env:KEY3:}
        """)
        reader = SectionReader("section", config._cfg)
        x = reader.getstring("key1")
        assert x == "hello"
        x = reader.getstring("key2")
        assert x == "DEFAULT_VALUE"
        x = reader.getstring("key3")
        assert x == ""

    def test_value_matches_section_substituion(self):
        assert is_section_substitution("{[setup]commands}")

    def test_value_doesn_match_section_substitution(self):
        assert is_section_substitution("{[ ]commands}") is None
        assert is_section_substitution("{[setup]}") is None
        assert is_section_substitution("{[setup] commands}") is None

    def test_getstring_other_section_substitution(self, newconfig):
        config = newconfig("""
            [section]
            key = rue
            [testenv]
            key = t{[section]key}
            """)
        reader = SectionReader("testenv", config._cfg)
        x = reader.getstring("key")
        assert x == "true"

    def test_argvlist(self, tmpdir, newconfig):
        config = newconfig("""
            [section]
            key2=
                cmd1 {item1} {item2}
                cmd2 {item2}
        """)
        reader = SectionReader("section", config._cfg)
        reader.addsubstitutions(item1="with space", item2="grr")
        # py.test.raises(tox.exception.ConfigError,
        #    "reader.getargvlist('key1')")
        assert reader.getargvlist('key1') == []
        x = reader.getargvlist("key2")
        assert x == [["cmd1", "with", "space", "grr"],
                     ["cmd2", "grr"]]

    def test_argvlist_windows_escaping(self, tmpdir, newconfig):
        config = newconfig("""
            [section]
            comm = py.test {posargs}
        """)
        reader = SectionReader("section", config._cfg)
        reader.addsubstitutions([r"hello\this"])
        argv = reader.getargv("comm")
        assert argv == ["py.test", "hello\\this"]

    def test_argvlist_multiline(self, tmpdir, newconfig):
        config = newconfig("""
            [section]
            key2=
                cmd1 {item1} \ # a comment
                     {item2}
        """)
        reader = SectionReader("section", config._cfg)
        reader.addsubstitutions(item1="with space", item2="grr")
        # py.test.raises(tox.exception.ConfigError,
        #    "reader.getargvlist('key1')")
        assert reader.getargvlist('key1') == []
        x = reader.getargvlist("key2")
        assert x == [["cmd1", "with", "space", "grr"]]

    def test_argvlist_quoting_in_command(self, tmpdir, newconfig):
        config = newconfig("""
            [section]
            key1=
                cmd1 'with space' \ # a comment
                     'after the comment'
        """)
        reader = SectionReader("section", config._cfg)
        x = reader.getargvlist("key1")
        assert x == [["cmd1", "with space", "after the comment"]]

    def test_argvlist_positional_substitution(self, tmpdir, newconfig):
        config = newconfig("""
            [section]
            key2=
                cmd1 []
                cmd2 {posargs:{item2} \
                     other}
        """)
        reader = SectionReader("section", config._cfg)
        posargs = ['hello', 'world']
        reader.addsubstitutions(posargs, item2="value2")
        # py.test.raises(tox.exception.ConfigError,
        #    "reader.getargvlist('key1')")
        assert reader.getargvlist('key1') == []
        argvlist = reader.getargvlist("key2")
        assert argvlist[0] == ["cmd1"] + posargs
        assert argvlist[1] == ["cmd2"] + posargs

        reader = SectionReader("section", config._cfg)
        reader.addsubstitutions([], item2="value2")
        # py.test.raises(tox.exception.ConfigError,
        #    "reader.getargvlist('key1')")
        assert reader.getargvlist('key1') == []
        argvlist = reader.getargvlist("key2")
        assert argvlist[0] == ["cmd1"]
        assert argvlist[1] == ["cmd2", "value2", "other"]

    def test_argvlist_quoted_posargs(self, tmpdir, newconfig):
        config = newconfig("""
            [section]
            key2=
                cmd1 --foo-args='{posargs}'
                cmd2 -f '{posargs}'
                cmd3 -f {posargs}
        """)
        reader = SectionReader("section", config._cfg)
        reader.addsubstitutions(["foo", "bar"])
        assert reader.getargvlist('key1') == []
        x = reader.getargvlist("key2")
        assert x == [["cmd1", "--foo-args=foo bar"],
                     ["cmd2", "-f", "foo bar"],
                     ["cmd3", "-f", "foo", "bar"]]

    def test_argvlist_posargs_with_quotes(self, tmpdir, newconfig):
        config = newconfig("""
            [section]
            key2=
                cmd1 -f {posargs}
        """)
        reader = SectionReader("section", config._cfg)
        reader.addsubstitutions(["foo", "'bar", "baz'"])
        assert reader.getargvlist('key1') == []
        x = reader.getargvlist("key2")
        assert x == [["cmd1", "-f", "foo", "bar baz"]]

    def test_positional_arguments_are_only_replaced_when_standing_alone(self, tmpdir, newconfig):
        config = newconfig("""
            [section]
            key=
                cmd0 []
                cmd1 -m '[abc]'
                cmd2 -m '\'something\'' []
                cmd3 something[]else
        """)
        reader = SectionReader("section", config._cfg)
        posargs = ['hello', 'world']
        reader.addsubstitutions(posargs)

        argvlist = reader.getargvlist('key')
        assert argvlist[0] == ['cmd0'] + posargs
        assert argvlist[1] == ['cmd1', '-m', '[abc]']
        assert argvlist[2] == ['cmd2', '-m', "something"] + posargs
        assert argvlist[3] == ['cmd3', 'something[]else']

    def test_substitution_with_multiple_words(self, newconfig):
        inisource = """
            [section]
            key = py.test -n5 --junitxml={envlogdir}/junit-{envname}.xml []
            """
        config = newconfig(inisource)
        reader = SectionReader("section", config._cfg)
        posargs = ['hello', 'world']
        reader.addsubstitutions(posargs, envlogdir='ENV_LOG_DIR', envname='ENV_NAME')

        expected = [
            'py.test', '-n5', '--junitxml=ENV_LOG_DIR/junit-ENV_NAME.xml', 'hello', 'world'
        ]
        assert reader.getargvlist('key')[0] == expected

    def test_getargv(self, newconfig):
        config = newconfig("""
            [section]
            key=some command "with quoting"
        """)
        reader = SectionReader("section", config._cfg)
        expected = ['some', 'command', 'with quoting']
        assert reader.getargv('key') == expected

    def test_getpath(self, tmpdir, newconfig):
        config = newconfig("""
            [section]
            path1={HELLO}
        """)
        reader = SectionReader("section", config._cfg)
        reader.addsubstitutions(toxinidir=tmpdir, HELLO="mypath")
        x = reader.getpath("path1", tmpdir)
        assert x == tmpdir.join("mypath")

    def test_getbool(self, tmpdir, newconfig):
        config = newconfig("""
            [section]
            key1=True
            key2=False
            key1a=true
            key2a=falsE
            key5=yes
        """)
        reader = SectionReader("section", config._cfg)
        assert reader.getbool("key1") is True
        assert reader.getbool("key1a") is True
        assert reader.getbool("key2") is False
        assert reader.getbool("key2a") is False
        py.test.raises(KeyError, 'reader.getbool("key3")')
        py.test.raises(tox.exception.ConfigError, 'reader.getbool("key5")')


class TestConfigTestEnv:
    def test_commentchars_issue33(self, tmpdir, newconfig):
        config = newconfig("""
            [testenv] # hello
            deps = http://abc#123
            commands=
                python -c "x ; y"
        """)
        envconfig = config.envconfigs["python"]
        assert envconfig.deps[0].name == "http://abc#123"
        assert envconfig.commands[0] == ["python", "-c", "x ; y"]

    def test_defaults(self, tmpdir, newconfig):
        config = newconfig("""
            [testenv]
            commands=
                xyz --abc
        """)
        assert len(config.envconfigs) == 1
        envconfig = config.envconfigs['python']
        assert envconfig.commands == [["xyz", "--abc"]]
        assert envconfig.changedir == config.setupdir
        assert envconfig.sitepackages is False
<<<<<<< HEAD
        assert envconfig.usedevelop is False
=======
        assert envconfig.develop is False
        assert envconfig.ignore_errors is False
>>>>>>> 6a8ff06c
        assert envconfig.envlogdir == envconfig.envdir.join("log")
        assert list(envconfig.setenv.keys()) == ['PYTHONHASHSEED']
        hashseed = envconfig.setenv['PYTHONHASHSEED']
        assert isinstance(hashseed, str)
        # The following line checks that hashseed parses to an integer.
        int_hashseed = int(hashseed)
        # hashseed is random by default, so we can't assert a specific value.
        assert int_hashseed > 0

    def test_sitepackages_switch(self, tmpdir, newconfig):
        config = newconfig(["--sitepackages"], "")
        envconfig = config.envconfigs['python']
        assert envconfig.sitepackages is True

    def test_installpkg_tops_develop(self, newconfig):
        config = newconfig(["--installpkg=abc"], """
            [testenv]
            usedevelop = True
        """)
        assert not config.envconfigs["python"].usedevelop

    def test_specific_command_overrides(self, tmpdir, newconfig):
        config = newconfig("""
            [testenv]
            commands=xyz
            [testenv:py]
            commands=abc
        """)
        assert len(config.envconfigs) == 1
        envconfig = config.envconfigs['py']
        assert envconfig.commands == [["abc"]]

    def test_whitelist_externals(self, tmpdir, newconfig):
        config = newconfig("""
            [testenv]
            whitelist_externals = xyz
            commands=xyz
            [testenv:x]

            [testenv:py]
            whitelist_externals = xyz2
            commands=abc
        """)
        assert len(config.envconfigs) == 2
        envconfig = config.envconfigs['py']
        assert envconfig.commands == [["abc"]]
        assert envconfig.whitelist_externals == ["xyz2"]
        envconfig = config.envconfigs['x']
        assert envconfig.whitelist_externals == ["xyz"]

    def test_changedir(self, tmpdir, newconfig):
        config = newconfig("""
            [testenv]
            changedir=xyz
        """)
        assert len(config.envconfigs) == 1
        envconfig = config.envconfigs['python']
        assert envconfig.changedir.basename == "xyz"
        assert envconfig.changedir == config.toxinidir.join("xyz")

    def test_ignore_errors(self, tmpdir, newconfig):
        config = newconfig("""
            [testenv]
            ignore_errors=True
        """)
        assert len(config.envconfigs) == 1
        envconfig = config.envconfigs['python']
        assert envconfig.ignore_errors is True

    def test_envbindir(self, tmpdir, newconfig):
        config = newconfig("""
            [testenv]
            basepython=python
        """)
        assert len(config.envconfigs) == 1
        envconfig = config.envconfigs['python']
        assert envconfig.envpython == envconfig.envbindir.join("python")

    @pytest.mark.parametrize("bp", ["jython", "pypy", "pypy3"])
    def test_envbindir_jython(self, tmpdir, newconfig, bp):
        config = newconfig("""
            [testenv]
            basepython=%s
        """ % bp)
        assert len(config.envconfigs) == 1
        envconfig = config.envconfigs['python']
        # on win32 and linux virtualenv uses "bin" for pypy/jython
        assert envconfig.envbindir.basename == "bin"
        if bp == "jython":
            assert envconfig.envpython == envconfig.envbindir.join(bp)

    def test_setenv_overrides(self, tmpdir, newconfig):
        config = newconfig("""
            [testenv]
            setenv =
                PYTHONPATH = something
                ANOTHER_VAL=else
        """)
        assert len(config.envconfigs) == 1
        envconfig = config.envconfigs['python']
        assert 'PYTHONPATH' in envconfig.setenv
        assert 'ANOTHER_VAL' in envconfig.setenv
        assert envconfig.setenv['PYTHONPATH'] == 'something'
        assert envconfig.setenv['ANOTHER_VAL'] == 'else'

    @pytest.mark.parametrize("plat", ["win32", "linux2"])
    def test_passenv(self, tmpdir, newconfig, monkeypatch, plat):
        monkeypatch.setattr(sys, "platform", plat)
        monkeypatch.setenv("A123A", "a")
        monkeypatch.setenv("A123B", "b")
        monkeypatch.setenv("BX23", "0")
        config = newconfig("""
            [testenv]
            passenv = A123* B?23
        """)
        assert len(config.envconfigs) == 1
        envconfig = config.envconfigs['python']
        if plat == "win32":
            assert "PATHEXT" in envconfig.passenv
            assert "SYSTEMROOT" in envconfig.passenv
        assert "PATH" in envconfig.passenv
        assert "A123A" in envconfig.passenv
        assert "A123B" in envconfig.passenv

    def test_passenv_with_factor(self, tmpdir, newconfig, monkeypatch):
        monkeypatch.setenv("A123A", "a")
        monkeypatch.setenv("A123B", "b")
        monkeypatch.setenv("BX23", "0")
        config = newconfig("""
            [tox]
            envlist = {x1,x2}
            [testenv]
            passenv =
                x1: A123A
                x2: A123B
        """)
        assert len(config.envconfigs) == 2
        assert "A123A" in config.envconfigs["x1"].passenv
        assert "A123B" not in config.envconfigs["x1"].passenv
        assert "A123B" in config.envconfigs["x2"].passenv
        assert "A123A" not in config.envconfigs["x2"].passenv

    def test_changedir_override(self, tmpdir, newconfig):
        config = newconfig("""
            [testenv]
            changedir=xyz
            [testenv:python]
            changedir=abc
            basepython=python2.6
        """)
        assert len(config.envconfigs) == 1
        envconfig = config.envconfigs['python']
        assert envconfig.changedir.basename == "abc"
        assert envconfig.changedir == config.setupdir.join("abc")

    def test_install_command_setting(self, newconfig):
        config = newconfig("""
            [testenv]
            install_command=some_install {packages}
        """)
        envconfig = config.envconfigs['python']
        assert envconfig.install_command == [
            'some_install', '{packages}']

    def test_install_command_must_contain_packages(self, newconfig):
        py.test.raises(tox.exception.ConfigError, newconfig, """
            [testenv]
            install_command=pip install
        """)

    def test_install_command_substitutions(self, newconfig):
        config = newconfig("""
            [testenv]
            install_command=some_install --arg={toxinidir}/foo \
                {envname} {opts} {packages}
        """)
        envconfig = config.envconfigs['python']
        assert envconfig.install_command == [
            'some_install', '--arg=%s/foo' % config.toxinidir, 'python',
            '{opts}', '{packages}']

    def test_pip_pre(self, newconfig):
        config = newconfig("""
            [testenv]
            pip_pre=true
        """)
        envconfig = config.envconfigs['python']
        assert envconfig.pip_pre

    def test_pip_pre_cmdline_override(self, newconfig):
        config = newconfig(
            ['--pre'],
            """
            [testenv]
            pip_pre=false
        """)
        envconfig = config.envconfigs['python']
        assert envconfig.pip_pre

    def test_downloadcache(self, newconfig, monkeypatch):
        monkeypatch.delenv("PIP_DOWNLOAD_CACHE", raising=False)
        config = newconfig("""
            [testenv]
            downloadcache=thecache
        """)
        envconfig = config.envconfigs['python']
        assert envconfig.downloadcache.basename == 'thecache'

    def test_downloadcache_env_override(self, newconfig, monkeypatch):
        monkeypatch.setenv("PIP_DOWNLOAD_CACHE", 'fromenv')
        config = newconfig("""
            [testenv]
            downloadcache=somepath
        """)
        envconfig = config.envconfigs['python']
        assert envconfig.downloadcache.basename == "fromenv"

    def test_downloadcache_only_if_in_config(self, newconfig, tmpdir,
                                             monkeypatch):
        monkeypatch.setenv("PIP_DOWNLOAD_CACHE", tmpdir)
        config = newconfig('')
        envconfig = config.envconfigs['python']
        assert not envconfig.downloadcache

    def test_simple(tmpdir, newconfig):
        config = newconfig("""
            [testenv:py26]
            basepython=python2.6
            [testenv:py27]
            basepython=python2.7
        """)
        assert len(config.envconfigs) == 2
        assert "py26" in config.envconfigs
        assert "py27" in config.envconfigs

    def test_substitution_error(tmpdir, newconfig):
        py.test.raises(tox.exception.ConfigError, newconfig, """
            [testenv:py24]
            basepython={xyz}
        """)

    def test_substitution_defaults(tmpdir, newconfig):
        config = newconfig("""
            [testenv:py24]
            commands =
                {toxinidir}
                {toxworkdir}
                {envdir}
                {envbindir}
                {envtmpdir}
                {envpython}
                {homedir}
                {distshare}
                {envlogdir}
        """)
        conf = config.envconfigs['py24']
        argv = conf.commands
        assert argv[0][0] == config.toxinidir
        assert argv[1][0] == config.toxworkdir
        assert argv[2][0] == conf.envdir
        assert argv[3][0] == conf.envbindir
        assert argv[4][0] == conf.envtmpdir
        assert argv[5][0] == conf.envpython
        assert argv[6][0] == str(config.homedir)
        assert argv[7][0] == config.homedir.join(".tox", "distshare")
        assert argv[8][0] == conf.envlogdir

    def test_substitution_positional(self, newconfig):
        inisource = """
            [testenv:py24]
            commands =
                cmd1 [hello] \
                     world
                cmd1 {posargs:hello} \
                     world
        """
        conf = newconfig([], inisource).envconfigs['py24']
        argv = conf.commands
        assert argv[0] == ["cmd1", "[hello]", "world"]
        assert argv[1] == ["cmd1", "hello", "world"]
        conf = newconfig(['brave', 'new'], inisource).envconfigs['py24']
        argv = conf.commands
        assert argv[0] == ["cmd1", "[hello]", "world"]
        assert argv[1] == ["cmd1", "brave", "new", "world"]

    def test_substitution_noargs_issue240(self, newconfig):
        inisource = """
            [testenv]
            commands = echo {posargs:foo}
        """
        conf = newconfig([""], inisource).envconfigs['python']
        argv = conf.commands
        assert argv[0] == ["echo"]

    def test_posargs_backslashed_or_quoted(self, tmpdir, newconfig):
        inisource = """
            [testenv:py24]
            commands =
                echo "\{posargs\}" = {posargs}
                echo "posargs = " "{posargs}"
        """
        conf = newconfig([], inisource).envconfigs['py24']
        argv = conf.commands
        assert argv[0] == ['echo', '\\{posargs\\}', '=']
        assert argv[1] == ['echo', 'posargs = ', ""]

        conf = newconfig(['dog', 'cat'], inisource).envconfigs['py24']
        argv = conf.commands
        assert argv[0] == ['echo', '\\{posargs\\}', '=', 'dog', 'cat']
        assert argv[1] == ['echo', 'posargs = ', 'dog cat']

    def test_rewrite_posargs(self, tmpdir, newconfig):
        inisource = """
            [testenv:py24]
            args_are_paths = True
            changedir = tests
            commands = cmd1 {posargs:hello}
        """
        conf = newconfig([], inisource).envconfigs['py24']
        argv = conf.commands
        assert argv[0] == ["cmd1", "hello"]

        conf = newconfig(["tests/hello"], inisource).envconfigs['py24']
        argv = conf.commands
        assert argv[0] == ["cmd1", "tests/hello"]

        tmpdir.ensure("tests", "hello")
        conf = newconfig(["tests/hello"], inisource).envconfigs['py24']
        argv = conf.commands
        assert argv[0] == ["cmd1", "hello"]

    def test_rewrite_simple_posargs(self, tmpdir, newconfig):
        inisource = """
            [testenv:py24]
            args_are_paths = True
            changedir = tests
            commands = cmd1 {posargs}
        """
        conf = newconfig([], inisource).envconfigs['py24']
        argv = conf.commands
        assert argv[0] == ["cmd1"]

        conf = newconfig(["tests/hello"], inisource).envconfigs['py24']
        argv = conf.commands
        assert argv[0] == ["cmd1", "tests/hello"]

        tmpdir.ensure("tests", "hello")
        conf = newconfig(["tests/hello"], inisource).envconfigs['py24']
        argv = conf.commands
        assert argv[0] == ["cmd1", "hello"]

    def test_take_dependencies_from_other_testenv(self, newconfig):
        inisource = """
            [testenv]
            deps=
                pytest
                pytest-cov
            [testenv:py24]
            deps=
                {[testenv]deps}
                fun
        """
        conf = newconfig([], inisource).envconfigs['py24']
        packages = [dep.name for dep in conf.deps]
        assert packages == ['pytest', 'pytest-cov', 'fun']

    def test_take_dependencies_from_other_section(self, newconfig):
        inisource = """
            [testing:pytest]
            deps=
                pytest
                pytest-cov
            [testing:mock]
            deps=
                mock
            [testenv]
            deps=
                {[testing:pytest]deps}
                {[testing:mock]deps}
                fun
        """
        conf = newconfig([], inisource)
        env = conf.envconfigs['python']
        packages = [dep.name for dep in env.deps]
        assert packages == ['pytest', 'pytest-cov', 'mock', 'fun']

    def test_multilevel_substitution(self, newconfig):
        inisource = """
            [testing:pytest]
            deps=
                pytest
                pytest-cov
            [testing:mock]
            deps=
                mock

            [testing]
            deps=
                {[testing:pytest]deps}
                {[testing:mock]deps}

            [testenv]
            deps=
                {[testing]deps}
                fun
        """
        conf = newconfig([], inisource)
        env = conf.envconfigs['python']
        packages = [dep.name for dep in env.deps]
        assert packages == ['pytest', 'pytest-cov', 'mock', 'fun']

    def test_recursive_substitution_cycle_fails(self, newconfig):
        inisource = """
            [testing:pytest]
            deps=
                {[testing:mock]deps}
            [testing:mock]
            deps=
                {[testing:pytest]deps}

            [testenv]
            deps=
                {[testing:pytest]deps}
        """
        py.test.raises(ValueError, newconfig, [], inisource)

    def test_single_value_from_other_secton(self, newconfig, tmpdir):
        inisource = """
            [common]
            changedir = testing
            [testenv]
            changedir = {[common]changedir}
        """
        conf = newconfig([], inisource).envconfigs['python']
        assert conf.changedir.basename == 'testing'
        assert conf.changedir.dirpath().realpath() == tmpdir.realpath()

    def test_factors(self, newconfig):
        inisource = """
            [tox]
            envlist = a-x,b

            [testenv]
            deps=
                dep-all
                a: dep-a
                b: dep-b
                x: dep-x
        """
        conf = newconfig([], inisource)
        configs = conf.envconfigs
        assert [dep.name for dep in configs['a-x'].deps] == \
            ["dep-all", "dep-a", "dep-x"]
        assert [dep.name for dep in configs['b'].deps] == ["dep-all", "dep-b"]

    def test_factor_ops(self, newconfig):
        inisource = """
            [tox]
            envlist = {a,b}-{x,y}

            [testenv]
            deps=
                a,b: dep-a-or-b
                a-x: dep-a-and-x
                {a,b}-y: dep-ab-and-y
        """
        configs = newconfig([], inisource).envconfigs
        get_deps = lambda env: [dep.name for dep in configs[env].deps]
        assert get_deps("a-x") == ["dep-a-or-b", "dep-a-and-x"]
        assert get_deps("a-y") == ["dep-a-or-b", "dep-ab-and-y"]
        assert get_deps("b-x") == ["dep-a-or-b"]
        assert get_deps("b-y") == ["dep-a-or-b", "dep-ab-and-y"]

    def test_default_factors(self, newconfig):
        inisource = """
            [tox]
            envlist = py{26,27,33,34}-dep

            [testenv]
            deps=
                dep: dep
        """
        conf = newconfig([], inisource)
        configs = conf.envconfigs
        for name, config in configs.items():
            assert config.basepython == 'python%s.%s' % (name[2], name[3])

    @pytest.mark.issue188
    def test_factors_in_boolean(self, newconfig):
        inisource = """
            [tox]
            envlist = py{27,33}

            [testenv]
            recreate =
                py27: True
        """
        configs = newconfig([], inisource).envconfigs
        assert configs["py27"].recreate
        assert not configs["py33"].recreate

    @pytest.mark.issue190
    def test_factors_in_setenv(self, newconfig):
        inisource = """
            [tox]
            envlist = py27,py26

            [testenv]
            setenv =
                py27: X = 1
        """
        configs = newconfig([], inisource).envconfigs
        assert configs["py27"].setenv["X"] == "1"
        assert "X" not in configs["py26"].setenv

    @pytest.mark.issue191
    def test_factor_use_not_checked(self, newconfig):
        inisource = """
            [tox]
            envlist = py27-{a,b}

            [testenv]
            deps = b: test
        """
        configs = newconfig([], inisource).envconfigs
        assert set(configs.keys()) == set(['py27-a', 'py27-b'])

    @pytest.mark.issue198
    def test_factors_groups_touch(self, newconfig):
        inisource = """
            [tox]
            envlist = {a,b}{-x,}

            [testenv]
            deps=
                a,b,x,y: dep
        """
        configs = newconfig([], inisource).envconfigs
        assert set(configs.keys()) == set(['a', 'a-x', 'b', 'b-x'])

    def test_period_in_factor(self, newconfig):
        inisource = """
            [tox]
            envlist = py27-{django1.6,django1.7}

            [testenv]
            deps =
                django1.6: Django==1.6
                django1.7: Django==1.7
        """
        configs = newconfig([], inisource).envconfigs
        assert sorted(configs) == ["py27-django1.6", "py27-django1.7"]
        assert [d.name for d in configs["py27-django1.6"].deps] \
            == ["Django==1.6"]


class TestGlobalOptions:
    def test_notest(self, newconfig):
        config = newconfig([], "")
        assert not config.option.notest
        config = newconfig(["--notest"], "")
        assert config.option.notest

    def test_verbosity(self, newconfig):
        config = newconfig([], "")
        assert config.option.verbosity == 0
        config = newconfig(["-v"], "")
        assert config.option.verbosity == 1
        config = newconfig(["-vv"], "")
        assert config.option.verbosity == 2

    def test_substitution_jenkins_default(self, tmpdir,
                                          monkeypatch, newconfig):
        monkeypatch.setenv("HUDSON_URL", "xyz")
        config = newconfig("""
            [testenv:py24]
            commands =
                {distshare}
        """)
        conf = config.envconfigs['py24']
        argv = conf.commands
        expect_path = config.toxworkdir.join("distshare")
        assert argv[0][0] == expect_path

    def test_substitution_jenkins_context(self, tmpdir, monkeypatch, newconfig):
        monkeypatch.setenv("HUDSON_URL", "xyz")
        monkeypatch.setenv("WORKSPACE", tmpdir)
        config = newconfig("""
            [tox:jenkins]
            distshare = {env:WORKSPACE}/hello
            [testenv:py24]
            commands =
                {distshare}
        """)
        conf = config.envconfigs['py24']
        argv = conf.commands
        assert argv[0][0] == config.distshare
        assert config.distshare == tmpdir.join("hello")

    def test_sdist_specification(self, tmpdir, newconfig):
        config = newconfig("""
            [tox]
            sdistsrc = {distshare}/xyz.zip
        """)
        assert config.sdistsrc == config.distshare.join("xyz.zip")
        config = newconfig([], "")
        assert not config.sdistsrc

    def test_env_selection(self, tmpdir, newconfig, monkeypatch):
        inisource = """
            [tox]
            envlist = py26
            [testenv:py26]
            basepython=python2.6
            [testenv:py31]
            basepython=python3.1
            [testenv:py27]
            basepython=python2.7
        """
        # py.test.raises(tox.exception.ConfigError,
        #    "newconfig(['-exyz'], inisource)")
        config = newconfig([], inisource)
        assert config.envlist == ["py26"]
        config = newconfig(["-epy31"], inisource)
        assert config.envlist == ["py31"]
        monkeypatch.setenv("TOXENV", "py31,py26")
        config = newconfig([], inisource)
        assert config.envlist == ["py31", "py26"]
        monkeypatch.setenv("TOXENV", "ALL")
        config = newconfig([], inisource)
        assert config.envlist == ['py26', 'py27', 'py31']
        config = newconfig(["-eALL"], inisource)
        assert config.envlist == ['py26', 'py27', 'py31']

    def test_py_venv(self, tmpdir, newconfig, monkeypatch):
        config = newconfig(["-epy"], "")
        env = config.envconfigs['py']
        assert str(env.basepython) == sys.executable

    def test_default_environments(self, tmpdir, newconfig, monkeypatch):
        envs = "py26,py27,py31,py32,py33,py34,jython,pypy,pypy3"
        inisource = """
            [tox]
            envlist = %s
        """ % envs
        config = newconfig([], inisource)
        envlist = envs.split(",")
        assert config.envlist == envlist
        for name in config.envlist:
            env = config.envconfigs[name]
            if name == "jython":
                assert env.basepython == "jython"
            elif name.startswith("pypy"):
                assert env.basepython == name
            else:
                assert name.startswith("py")
                bp = "python%s.%s" % (name[2], name[3])
                assert env.basepython == bp

    def test_envlist_expansion(self, newconfig):
        inisource = """
            [tox]
            envlist = py{26,27},docs
        """
        config = newconfig([], inisource)
        assert config.envlist == ["py26", "py27", "docs"]

    def test_envlist_cross_product(self, newconfig):
        inisource = """
            [tox]
            envlist = py{26,27}-dep{1,2}
        """
        config = newconfig([], inisource)
        assert config.envlist == \
            ["py26-dep1", "py26-dep2", "py27-dep1", "py27-dep2"]

    def test_minversion(self, tmpdir, newconfig, monkeypatch):
        inisource = """
            [tox]
            minversion = 3.0
        """
        config = newconfig([], inisource)
        assert config.minversion == "3.0"

    def test_skip_missing_interpreters_true(self, tmpdir, newconfig, monkeypatch):
        inisource = """
            [tox]
            skip_missing_interpreters = True
        """
        config = newconfig([], inisource)
        assert config.option.skip_missing_interpreters

    def test_skip_missing_interpreters_false(self, tmpdir, newconfig, monkeypatch):
        inisource = """
            [tox]
            skip_missing_interpreters = False
        """
        config = newconfig([], inisource)
        assert not config.option.skip_missing_interpreters

    def test_defaultenv_commandline(self, tmpdir, newconfig, monkeypatch):
        config = newconfig(["-epy24"], "")
        env = config.envconfigs['py24']
        assert env.basepython == "python2.4"
        assert not env.commands

    def test_defaultenv_partial_override(self, tmpdir, newconfig, monkeypatch):
        inisource = """
            [tox]
            envlist = py24
            [testenv:py24]
            commands= xyz
        """
        config = newconfig([], inisource)
        env = config.envconfigs['py24']
        assert env.basepython == "python2.4"
        assert env.commands == [['xyz']]


class TestHashseedOption:

    def _get_envconfigs(self, newconfig, args=None, tox_ini=None,
                        make_hashseed=None):
        if args is None:
            args = []
        if tox_ini is None:
            tox_ini = """
                [testenv]
            """
        if make_hashseed is None:
            make_hashseed = lambda: '123456789'
        original_make_hashseed = tox._config.make_hashseed
        tox._config.make_hashseed = make_hashseed
        try:
            config = newconfig(args, tox_ini)
        finally:
            tox._config.make_hashseed = original_make_hashseed
        return config.envconfigs

    def _get_envconfig(self, newconfig, args=None, tox_ini=None):
        envconfigs = self._get_envconfigs(newconfig, args=args,
                                          tox_ini=tox_ini)
        return envconfigs["python"]

    def _check_hashseed(self, envconfig, expected):
        assert envconfig.setenv == {'PYTHONHASHSEED': expected}

    def _check_testenv(self, newconfig, expected, args=None, tox_ini=None):
        envconfig = self._get_envconfig(newconfig, args=args, tox_ini=tox_ini)
        self._check_hashseed(envconfig, expected)

    def test_default(self, tmpdir, newconfig):
        self._check_testenv(newconfig, '123456789')

    def test_passing_integer(self, tmpdir, newconfig):
        args = ['--hashseed', '1']
        self._check_testenv(newconfig, '1', args=args)

    def test_passing_string(self, tmpdir, newconfig):
        args = ['--hashseed', 'random']
        self._check_testenv(newconfig, 'random', args=args)

    def test_passing_empty_string(self, tmpdir, newconfig):
        args = ['--hashseed', '']
        self._check_testenv(newconfig, '', args=args)

    @pytest.mark.xfail(sys.version_info >= (3, 2),
                       reason="at least Debian python 3.2/3.3 have a bug: "
                              "http://bugs.python.org/issue11884")
    def test_passing_no_argument(self, tmpdir, newconfig):
        """Test that passing no arguments to --hashseed is not allowed."""
        args = ['--hashseed']
        try:
            self._check_testenv(newconfig, '', args=args)
        except SystemExit:
            e = sys.exc_info()[1]
            assert e.code == 2
            return
        assert False  # getting here means we failed the test.

    def test_setenv(self, tmpdir, newconfig):
        """Check that setenv takes precedence."""
        tox_ini = """
            [testenv]
            setenv =
                PYTHONHASHSEED = 2
        """
        self._check_testenv(newconfig, '2', tox_ini=tox_ini)
        args = ['--hashseed', '1']
        self._check_testenv(newconfig, '2', args=args, tox_ini=tox_ini)

    def test_noset(self, tmpdir, newconfig):
        args = ['--hashseed', 'noset']
        envconfig = self._get_envconfig(newconfig, args=args)
        assert envconfig.setenv == {}

    def test_noset_with_setenv(self, tmpdir, newconfig):
        tox_ini = """
            [testenv]
            setenv =
                PYTHONHASHSEED = 2
        """
        args = ['--hashseed', 'noset']
        self._check_testenv(newconfig, '2', args=args, tox_ini=tox_ini)

    def test_one_random_hashseed(self, tmpdir, newconfig):
        """Check that different testenvs use the same random seed."""
        tox_ini = """
            [testenv:hash1]
            [testenv:hash2]
        """
        next_seed = [1000]
        # This function is guaranteed to generate a different value each time.

        def make_hashseed():
            next_seed[0] += 1
            return str(next_seed[0])
        # Check that make_hashseed() works.
        assert make_hashseed() == '1001'
        envconfigs = self._get_envconfigs(newconfig, tox_ini=tox_ini,
                                          make_hashseed=make_hashseed)
        self._check_hashseed(envconfigs["hash1"], '1002')
        # Check that hash2's value is not '1003', for example.
        self._check_hashseed(envconfigs["hash2"], '1002')

    def test_setenv_in_one_testenv(self, tmpdir, newconfig):
        """Check using setenv in one of multiple testenvs."""
        tox_ini = """
            [testenv:hash1]
            setenv =
                PYTHONHASHSEED = 2
            [testenv:hash2]
        """
        envconfigs = self._get_envconfigs(newconfig, tox_ini=tox_ini)
        self._check_hashseed(envconfigs["hash1"], '2')
        self._check_hashseed(envconfigs["hash2"], '123456789')


class TestIndexServer:
    def test_indexserver(self, tmpdir, newconfig):
        config = newconfig("""
            [tox]
            indexserver =
                name1 = XYZ
                name2 = ABC
        """)
        assert config.indexserver['default'].url is None
        assert config.indexserver['name1'].url == "XYZ"
        assert config.indexserver['name2'].url == "ABC"

    def test_parse_indexserver(self, newconfig):
        inisource = """
            [tox]
            indexserver =
                default = http://pypi.testrun.org
                name1 = whatever
        """
        config = newconfig([], inisource)
        assert config.indexserver['default'].url == "http://pypi.testrun.org"
        assert config.indexserver['name1'].url == "whatever"
        config = newconfig(['-i', 'qwe'], inisource)
        assert config.indexserver['default'].url == "qwe"
        assert config.indexserver['name1'].url == "whatever"
        config = newconfig(['-i', 'name1=abc', '-i', 'qwe2'], inisource)
        assert config.indexserver['default'].url == "qwe2"
        assert config.indexserver['name1'].url == "abc"

        config = newconfig(["-i", "ALL=xzy"], inisource)
        assert len(config.indexserver) == 2
        assert config.indexserver["default"].url == "xzy"
        assert config.indexserver["name1"].url == "xzy"

    def test_multiple_homedir_relative_local_indexservers(self, newconfig):
        inisource = """
            [tox]
            indexserver =
                default = file://{homedir}/.pip/downloads/simple
                local1  = file://{homedir}/.pip/downloads/simple
                local2  = file://{toxinidir}/downloads/simple
                pypi    = http://pypi.python.org/simple
        """
        config = newconfig([], inisource)
        expected = "file://%s/.pip/downloads/simple" % config.homedir
        assert config.indexserver['default'].url == expected
        assert config.indexserver['local1'].url == config.indexserver['default'].url


class TestParseEnv:

    def test_parse_recreate(self, newconfig):
        inisource = ""
        config = newconfig([], inisource)
        assert not config.envconfigs['python'].recreate
        config = newconfig(['--recreate'], inisource)
        assert config.envconfigs['python'].recreate
        config = newconfig(['-r'], inisource)
        assert config.envconfigs['python'].recreate
        inisource = """
            [testenv:hello]
            recreate = True
        """
        config = newconfig([], inisource)
        assert config.envconfigs['hello'].recreate


class TestCmdInvocation:
    def test_help(self, cmd):
        result = cmd.run("tox", "-h")
        assert not result.ret
        result.stdout.fnmatch_lines([
            "*help*",
        ])

    def test_version(self, cmd):
        result = cmd.run("tox", "--version")
        assert not result.ret
        stdout = result.stdout.str()
        assert tox.__version__ in stdout
        assert "imported from" in stdout

    def test_listenvs(self, cmd, initproj):
        initproj('listenvs', filedefs={
            'tox.ini': '''
            [tox]
            envlist=py26,py27,py33,pypy,docs

            [testenv:notincluded]
            changedir = whatever

            [testenv:docs]
            changedir = docs
            ''',
        })
        result = cmd.run("tox", "-l")
        result.stdout.fnmatch_lines("""
            *py26*
            *py27*
            *py33*
            *pypy*
            *docs*
        """)

    def test_config_specific_ini(self, tmpdir, cmd):
        ini = tmpdir.ensure("hello.ini")
        result = cmd.run("tox", "-c", ini, "--showconfig")
        assert not result.ret
        result.stdout.fnmatch_lines([
            "*config-file*hello.ini*",
        ])

    def test_no_tox_ini(self, cmd, initproj):
        initproj("noini-0.5", )
        result = cmd.run("tox")
        assert result.ret
        result.stderr.fnmatch_lines([
            "*ERROR*tox.ini*not*found*",
        ])

    def test_showconfig_with_force_dep_version(self, cmd, initproj):
        initproj('force_dep_version', filedefs={
            'tox.ini': '''
            [tox]

            [testenv]
            deps=
                dep1==2.3
                dep2
            ''',
        })
        result = cmd.run("tox", "--showconfig")
        assert result.ret == 0
        result.stdout.fnmatch_lines([
            r'*deps=*dep1==2.3, dep2*',
        ])
        # override dep1 specific version, and force version for dep2
        result = cmd.run("tox", "--showconfig", "--force-dep=dep1",
                         "--force-dep=dep2==5.0")
        assert result.ret == 0
        result.stdout.fnmatch_lines([
            r'*deps=*dep1, dep2==5.0*',
        ])


@pytest.mark.parametrize("cmdline,envlist", [
    ("-e py26", ['py26']),
    ("-e py26,py33", ['py26', 'py33']),
    ("-e py26,py26", ['py26', 'py26']),
    ("-e py26,py33 -e py33,py27", ['py26', 'py33', 'py33', 'py27'])
])
def test_env_spec(cmdline, envlist):
    args = cmdline.split()
    config = parseconfig(args)
    assert config.envlist == envlist


class TestCommandParser:

    def test_command_parser_for_word(self):
        p = CommandParser('word')
        # import pytest; pytest.set_trace()
        assert list(p.words()) == ['word']

    def test_command_parser_for_posargs(self):
        p = CommandParser('[]')
        assert list(p.words()) == ['[]']

    def test_command_parser_for_multiple_words(self):
        p = CommandParser('w1 w2 w3 ')
        assert list(p.words()) == ['w1', ' ', 'w2', ' ', 'w3']

    def test_command_parser_for_substitution_with_spaces(self):
        p = CommandParser('{sub:something with spaces}')
        assert list(p.words()) == ['{sub:something with spaces}']

    def test_command_parser_with_complex_word_set(self):
        complex_case = (
            'word [] [literal] {something} {some:other thing} w{ord} w{or}d w{ord} '
            'w{o:rd} w{o:r}d {w:or}d w[]ord {posargs:{a key}}')
        p = CommandParser(complex_case)
        parsed = list(p.words())
        expected = [
            'word', ' ', '[]', ' ', '[literal]', ' ', '{something}', ' ', '{some:other thing}',
            ' ', 'w', '{ord}', ' ', 'w', '{or}', 'd', ' ', 'w', '{ord}', ' ', 'w', '{o:rd}', ' ',
            'w', '{o:r}', 'd', ' ', '{w:or}', 'd',
            ' ', 'w[]ord', ' ', '{posargs:{a key}}',
        ]

        assert parsed == expected

    def test_command_with_runs_of_whitespace(self):
        cmd = "cmd1 {item1}\n  {item2}"
        p = CommandParser(cmd)
        parsed = list(p.words())
        assert parsed == ['cmd1', ' ', '{item1}', '\n  ', '{item2}']

    def test_command_with_split_line_in_subst_arguments(self):
        cmd = dedent(""" cmd2 {posargs:{item2}
                         other}""")
        p = CommandParser(cmd)
        parsed = list(p.words())
        assert parsed == ['cmd2', ' ', '{posargs:{item2}\n                        other}']

    def test_command_parsing_for_issue_10(self):
        cmd = "nosetests -v -a !deferred --with-doctest []"
        p = CommandParser(cmd)
        parsed = list(p.words())
        assert parsed == [
            'nosetests', ' ', '-v', ' ', '-a', ' ', '!deferred', ' ',
            '--with-doctest', ' ', '[]'
        ]

    @pytest.mark.skipif("sys.platform != 'win32'")
    def test_commands_with_backslash(self, newconfig):
        config = newconfig([r"hello\world"], """
            [testenv:py26]
            commands = some {posargs}
        """)
        envconfig = config.envconfigs["py26"]
        assert envconfig.commands[0] == ["some", r"hello\world"]<|MERGE_RESOLUTION|>--- conflicted
+++ resolved
@@ -588,12 +588,8 @@
         assert envconfig.commands == [["xyz", "--abc"]]
         assert envconfig.changedir == config.setupdir
         assert envconfig.sitepackages is False
-<<<<<<< HEAD
         assert envconfig.usedevelop is False
-=======
-        assert envconfig.develop is False
         assert envconfig.ignore_errors is False
->>>>>>> 6a8ff06c
         assert envconfig.envlogdir == envconfig.envdir.join("log")
         assert list(envconfig.setenv.keys()) == ['PYTHONHASHSEED']
         hashseed = envconfig.setenv['PYTHONHASHSEED']
