--- conflicted
+++ resolved
@@ -864,11 +864,8 @@
             assert "COMSPEC" in envconfig.passenv
             assert "TEMP" in envconfig.passenv
             assert "TMP" in envconfig.passenv
-<<<<<<< HEAD
             assert "NUMBER_OF_PROCESSORS" in envconfig.passenv
-=======
             assert "USERPROFILE" in envconfig.passenv
->>>>>>> 88e5b59d
         else:
             assert "TMPDIR" in envconfig.passenv
         assert "PATH" in envconfig.passenv
