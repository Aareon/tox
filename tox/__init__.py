--- conflicted
+++ resolved
@@ -1,9 +1,5 @@
 #
-<<<<<<< HEAD
-__version__ = '2.2.2.dev1'
-=======
 __version__ = '2.3.0.dev1'
->>>>>>> 97fd30c9
 
 from .hookspecs import hookspec, hookimpl  # noqa
 
