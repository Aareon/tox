import argparse
import os
import random
from fnmatch import fnmatchcase
import sys
import re
import shlex
import string
import pkg_resources
import itertools
import pluggy

import tox.interpreters
from tox import hookspecs
from tox._verlib import NormalizedVersion

import py

import tox

iswin32 = sys.platform == "win32"

default_factors = {'jython': 'jython', 'pypy': 'pypy', 'pypy3': 'pypy3',
                   'py': sys.executable}
for version in '26,27,32,33,34,35,36'.split(','):
    default_factors['py' + version] = 'python%s.%s' % tuple(version)

hookimpl = pluggy.HookimplMarker("tox")

_dummy = object()


def get_plugin_manager(plugins=()):
    # initialize plugin manager
    import tox.venv
    pm = pluggy.PluginManager("tox")
    pm.add_hookspecs(hookspecs)
    pm.register(tox.config)
    pm.register(tox.interpreters)
    pm.register(tox.venv)
    pm.load_setuptools_entrypoints("tox")
    for plugin in plugins:
        pm.register(plugin)
    pm.check_pending()
    return pm


class Parser:
    """ command line and ini-parser control object. """

    def __init__(self):
        self.argparser = argparse.ArgumentParser(
            description="tox options", add_help=False)
        self._testenv_attr = []

    def add_argument(self, *args, **kwargs):
        """ add argument to command line parser.  This takes the
        same arguments that ``argparse.ArgumentParser.add_argument``.
        """
        return self.argparser.add_argument(*args, **kwargs)

    def add_testenv_attribute(self, name, type, help, default=None, postprocess=None):
        """ add an ini-file variable for "testenv" section.

        Types are specified as strings like "bool", "line-list", "string", "argv", "path",
        "argvlist".

        The ``postprocess`` function will be called for each testenv
        like ``postprocess(testenv_config=testenv_config, value=value)``
        where ``value`` is the value as read from the ini (or the default value)
        and ``testenv_config`` is a :py:class:`tox.config.TestenvConfig` instance
        which will receive all ini-variables as object attributes.

        Any postprocess function must return a value which will then be set
        as the final value in the testenv section.
        """
        self._testenv_attr.append(VenvAttribute(name, type, default, help, postprocess))

    def add_testenv_attribute_obj(self, obj):
        """ add an ini-file variable as an object.

        This works as the ``add_testenv_attribute`` function but expects
        "name", "type", "help", and "postprocess" attributes on the object.
        """
        assert hasattr(obj, "name")
        assert hasattr(obj, "type")
        assert hasattr(obj, "help")
        assert hasattr(obj, "postprocess")
        self._testenv_attr.append(obj)

    def _parse_args(self, args):
        return self.argparser.parse_args(args)

    def _format_help(self):
        return self.argparser.format_help()


class VenvAttribute:
    def __init__(self, name, type, default, help, postprocess):
        self.name = name
        self.type = type
        self.default = default
        self.help = help
        self.postprocess = postprocess


class DepOption:
    name = "deps"
    type = "line-list"
    help = "each line specifies a dependency in pip/setuptools format."
    default = ()

    def postprocess(self, testenv_config, value):
        deps = []
        config = testenv_config.config
        for depline in value:
            m = re.match(r":(\w+):\s*(\S+)", depline)
            if m:
                iname, name = m.groups()
                ixserver = config.indexserver[iname]
            else:
                name = depline.strip()
                ixserver = None
            name = self._replace_forced_dep(name, config)
            deps.append(DepConfig(name, ixserver))
        return deps

    def _replace_forced_dep(self, name, config):
        """
        Override the given dependency config name taking --force-dep-version
        option into account.

        :param name: dep config, for example ["pkg==1.0", "other==2.0"].
        :param config: Config instance
        :return: the new dependency that should be used for virtual environments
        """
        if not config.option.force_dep:
            return name
        for forced_dep in config.option.force_dep:
            if self._is_same_dep(forced_dep, name):
                return forced_dep
        return name

    @classmethod
    def _is_same_dep(cls, dep1, dep2):
        """
        Returns True if both dependency definitions refer to the
        same package, even if versions differ.
        """
        dep1_name = pkg_resources.Requirement.parse(dep1).project_name
        try:
            dep2_name = pkg_resources.Requirement.parse(dep2).project_name
        except pkg_resources.RequirementParseError:
            # we couldn't parse a version, probably a URL
            return False
        return dep1_name == dep2_name


class PosargsOption:
    name = "args_are_paths"
    type = "bool"
    default = True
    help = "treat positional args in commands as paths"

    def postprocess(self, testenv_config, value):
        config = testenv_config.config
        args = config.option.args
        if args:
            if value:
                args = []
                for arg in config.option.args:
                    if arg:
                        origpath = config.invocationcwd.join(arg, abs=True)
                        if origpath.check():
                            arg = testenv_config.changedir.bestrelpath(origpath)
                    args.append(arg)
            testenv_config._reader.addsubstitutions(args)
        return value


class InstallcmdOption:
    name = "install_command"
    type = "argv"
    default = "python -m pip install {opts} {packages}"
    help = "install command for dependencies and package under test."

    def postprocess(self, testenv_config, value):
        if '{packages}' not in value:
            raise tox.exception.ConfigError(
                "'install_command' must contain '{packages}' substitution")
        return value


def parseconfig(args=None, plugins=()):
    """
    :param list[str] args: Optional list of arguments.
    :type pkg: str
    :rtype: :class:`Config`
    :raise SystemExit: toxinit file is not found
    """

    pm = get_plugin_manager(plugins)

    if args is None:
        args = sys.argv[1:]

    # prepare command line options
    parser = Parser()
    pm.hook.tox_addoption(parser=parser)

    # parse command line options
    option = parser._parse_args(args)
    interpreters = tox.interpreters.Interpreters(hook=pm.hook)
    config = Config(pluginmanager=pm, option=option, interpreters=interpreters)
    config._parser = parser
    config._testenv_attr = parser._testenv_attr

    # parse ini file
    basename = config.option.configfile
    if os.path.isabs(basename):
        inipath = py.path.local(basename)
    else:
        for path in py.path.local().parts(reverse=True):
            inipath = path.join(basename)
            if inipath.check():
                break
        else:
            feedback("toxini file %r not found" % (basename), sysexit=True)
    try:
        parseini(config, inipath)
    except tox.exception.InterpreterNotFound:
        exn = sys.exc_info()[1]
        # Use stdout to match test expectations
        py.builtin.print_("ERROR: " + str(exn))

    # post process config object
    pm.hook.tox_configure(config=config)

    return config


def feedback(msg, sysexit=False):
    py.builtin.print_("ERROR: " + msg, file=sys.stderr)
    if sysexit:
        raise SystemExit(1)


class VersionAction(argparse.Action):
    def __call__(self, argparser, *args, **kwargs):
        version = tox.__version__
        py.builtin.print_("%s imported from %s" % (version, tox.__file__))
        raise SystemExit(0)


class CountAction(argparse.Action):
    def __call__(self, parser, namespace, values, option_string=None):
        if hasattr(namespace, self.dest):
            setattr(namespace, self.dest, int(getattr(namespace, self.dest)) + 1)
        else:
            setattr(namespace, self.dest, 0)


class SetenvDict:
    def __init__(self, dict, reader):
        self.reader = reader
        self.definitions = dict
        self.resolved = {}
        self._lookupstack = []

    def __contains__(self, name):
        return name in self.definitions

    def get(self, name, default=None):
        try:
            return self.resolved[name]
        except KeyError:
            try:
                if name in self._lookupstack:
                    raise KeyError(name)
                val = self.definitions[name]
            except KeyError:
                return os.environ.get(name, default)
            self._lookupstack.append(name)
            try:
                self.resolved[name] = res = self.reader._replace(val)
            finally:
                self._lookupstack.pop()
            return res

    def __getitem__(self, name):
        x = self.get(name, _dummy)
        if x is _dummy:
            raise KeyError(name)
        return x

    def keys(self):
        return self.definitions.keys()

    def __setitem__(self, name, value):
        self.definitions[name] = value
        self.resolved[name] = value


@hookimpl
def tox_addoption(parser):
    # formatter_class=argparse.ArgumentDefaultsHelpFormatter)
    parser.add_argument("--version", nargs=0, action=VersionAction,
                        dest="version",
                        help="report version information to stdout.")
    parser.add_argument("-h", "--help", action="store_true", dest="help",
                        help="show help about options")
    parser.add_argument("--help-ini", "--hi", action="store_true", dest="helpini",
                        help="show help about ini-names")
    parser.add_argument("-v", nargs=0, action=CountAction, default=0,
                        dest="verbosity",
                        help="increase verbosity of reporting output.")
    parser.add_argument("--showconfig", action="store_true",
                        help="show configuration information for all environments. ")
    parser.add_argument("-l", "--listenvs", action="store_true",
                        dest="listenvs", help="show list of test environments")
    parser.add_argument("-c", action="store", default="tox.ini",
                        dest="configfile",
                        help="use the specified config file name.")
    parser.add_argument("-e", action="append", dest="env",
                        metavar="envlist",
                        help="work against specified environments (ALL selects all).")
    parser.add_argument("--notest", action="store_true", dest="notest",
                        help="skip invoking test commands.")
    parser.add_argument("--sdistonly", action="store_true", dest="sdistonly",
                        help="only perform the sdist packaging activity.")
    parser.add_argument("--installpkg", action="store", default=None,
                        metavar="PATH",
                        help="use specified package for installation into venv, instead of "
                             "creating an sdist.")
    parser.add_argument("--develop", action="store_true", dest="develop",
                        help="install package in the venv using 'setup.py develop' via "
                             "'pip -e .'")
    parser.add_argument('-i', action="append",
                        dest="indexurl", metavar="URL",
                        help="set indexserver url (if URL is of form name=url set the "
                             "url for the 'name' indexserver, specifically)")
    parser.add_argument("--pre", action="store_true", dest="pre",
                        help="install pre-releases and development versions of dependencies. "
                             "This will pass the --pre option to install_command "
                             "(pip by default).")
    parser.add_argument("-r", "--recreate", action="store_true",
                        dest="recreate",
                        help="force recreation of virtual environments")
    parser.add_argument("--result-json", action="store",
                        dest="resultjson", metavar="PATH",
                        help="write a json file with detailed information "
                        "about all commands and results involved.")

    # We choose 1 to 4294967295 because it is the range of PYTHONHASHSEED.
    parser.add_argument("--hashseed", action="store",
                        metavar="SEED", default=None,
                        help="set PYTHONHASHSEED to SEED before running commands.  "
                             "Defaults to a random integer in the range [1, 4294967295] "
                             "([1, 1024] on Windows). "
                             "Passing 'noset' suppresses this behavior.")
    parser.add_argument("--force-dep", action="append",
                        metavar="REQ", default=None,
                        help="Forces a certain version of one of the dependencies "
                             "when configuring the virtual environment. REQ Examples "
                             "'pytest<2.7' or 'django>=1.6'.")
    parser.add_argument("--sitepackages", action="store_true",
                        help="override sitepackages setting to True in all envs")
    parser.add_argument("--skip-missing-interpreters", action="store_true",
                        help="don't fail tests for missing interpreters")
    parser.add_argument("--workdir", action="store",
                        dest="workdir", metavar="PATH", default=None,
                        help="tox working directory")

    parser.add_argument("args", nargs="*",
                        help="additional arguments available to command positional substitution")

    parser.add_testenv_attribute(
        name="envdir", type="path", default="{toxworkdir}/{envname}",
        help="venv directory")

    # add various core venv interpreter attributes
    def setenv(testenv_config, value):
        setenv = value
        config = testenv_config.config
        if "PYTHONHASHSEED" not in setenv and config.hashseed is not None:
            setenv['PYTHONHASHSEED'] = config.hashseed
        return setenv

    parser.add_testenv_attribute(
        name="setenv", type="dict_setenv", postprocess=setenv,
        help="list of X=Y lines with environment variable settings")

    def basepython_default(testenv_config, value):
        if value is None:
            for f in testenv_config.factors:
                if f in default_factors:
                    return default_factors[f]
            return sys.executable
        return str(value)

    parser.add_testenv_attribute(
        name="basepython", type="string", default=None, postprocess=basepython_default,
        help="executable name or path of interpreter used to create a "
             "virtual test environment.")

    parser.add_testenv_attribute(
        name="envtmpdir", type="path", default="{envdir}/tmp",
        help="venv temporary directory")

    parser.add_testenv_attribute(
        name="envlogdir", type="path", default="{envdir}/log",
        help="venv log directory")

    def downloadcache(testenv_config, value):
        if value:
            # env var, if present, takes precedence
            downloadcache = os.environ.get("PIP_DOWNLOAD_CACHE", value)
            return py.path.local(downloadcache)

    parser.add_testenv_attribute(
        name="downloadcache", type="string", default=None, postprocess=downloadcache,
        help="(deprecated) set PIP_DOWNLOAD_CACHE.")

    parser.add_testenv_attribute(
        name="changedir", type="path", default="{toxinidir}",
        help="directory to change to when running commands")

    parser.add_testenv_attribute_obj(PosargsOption())

    parser.add_testenv_attribute(
        name="skip_install", type="bool", default=False,
        help="Do not install the current package. This can be used when "
             "you need the virtualenv management but do not want to install "
             "the current package")

    parser.add_testenv_attribute(
        name="ignore_errors", type="bool", default=False,
        help="if set to True all commands will be executed irrespective of their "
             "result error status.")

    def recreate(testenv_config, value):
        if testenv_config.config.option.recreate:
            return True
        return value

    parser.add_testenv_attribute(
        name="recreate", type="bool", default=False, postprocess=recreate,
        help="always recreate this test environment.")

    def passenv(testenv_config, value):
        # Flatten the list to deal with space-separated values.
        value = list(
            itertools.chain.from_iterable(
                [x.split(' ') for x in value]))

        passenv = set(["PATH", "PIP_INDEX_URL", "LANG", "LD_LIBRARY_PATH"])

        # read in global passenv settings
        p = os.environ.get("TOX_TESTENV_PASSENV", None)
        if p is not None:
            passenv.update(x for x in p.split() if x)

        # we ensure that tmp directory settings are passed on
        # we could also set it to the per-venv "envtmpdir"
        # but this leads to very long paths when run with jenkins
        # so we just pass it on by default for now.
        if sys.platform == "win32":
            passenv.add("SYSTEMDRIVE")  # needed for pip6
            passenv.add("SYSTEMROOT")   # needed for python's crypto module
            passenv.add("PATHEXT")      # needed for discovering executables
            passenv.add("TEMP")
            passenv.add("TMP")
        else:
            passenv.add("TMPDIR")
        for spec in value:
            for name in os.environ:
                if fnmatchcase(name.upper(), spec.upper()):
                    passenv.add(name)
        return passenv

    parser.add_testenv_attribute(
        name="passenv", type="line-list", postprocess=passenv,
        help="environment variables needed during executing test commands "
             "(taken from invocation environment). Note that tox always "
             "passes through some basic environment variables which are "
             "needed for basic functioning of the Python system. "
             "See --showconfig for the eventual passenv setting.")

    parser.add_testenv_attribute(
        name="whitelist_externals", type="line-list",
        help="each lines specifies a path or basename for which tox will not warn "
             "about it coming from outside the test environment.")

    parser.add_testenv_attribute(
        name="platform", type="string", default=".*",
        help="regular expression which must match against ``sys.platform``. "
             "otherwise testenv will be skipped.")

    def sitepackages(testenv_config, value):
        return testenv_config.config.option.sitepackages or value

    parser.add_testenv_attribute(
        name="sitepackages", type="bool", default=False, postprocess=sitepackages,
        help="Set to ``True`` if you want to create virtual environments that also "
             "have access to globally installed packages.")

    def pip_pre(testenv_config, value):
        return testenv_config.config.option.pre or value

    parser.add_testenv_attribute(
        name="pip_pre", type="bool", default=False, postprocess=pip_pre,
        help="If ``True``, adds ``--pre`` to the ``opts`` passed to "
             "the install command. ")

    def develop(testenv_config, value):
        option = testenv_config.config.option
        return not option.installpkg and (value or option.develop)

    parser.add_testenv_attribute(
        name="usedevelop", type="bool", postprocess=develop, default=False,
        help="install package in develop/editable mode")

    parser.add_testenv_attribute_obj(InstallcmdOption())

    parser.add_testenv_attribute(
        name = "list_dependencies_command",
        type = "argv",
        default = "python -m pip freeze",
        help = "list dependencies for a virtual environment")

    parser.add_testenv_attribute_obj(DepOption())

    parser.add_testenv_attribute(
        name="commands", type="argvlist", default="",
        help="each line specifies a test command and can use substitution.")

    parser.add_testenv_attribute(
        "ignore_outcome", type="bool", default=False,
        help="if set to True a failing result of this testenv will not make "
             "tox fail, only a warning will be produced")


class Config(object):
    """ Global Tox config object. """
    def __init__(self, pluginmanager, option, interpreters):
        #: dictionary containing envname to envconfig mappings
        self.envconfigs = {}
        self.invocationcwd = py.path.local()
        self.interpreters = interpreters
        self.pluginmanager = pluginmanager
        #: option namespace containing all parsed command line options
        self.option = option

    @property
    def homedir(self):
        homedir = get_homedir()
        if homedir is None:
            homedir = self.toxinidir  # XXX good idea?
        return homedir


class TestenvConfig:
    """ Testenv Configuration object.
    In addition to some core attributes/properties this config object holds all
    per-testenv ini attributes as attributes, see "tox --help-ini" for an overview.
    """
    def __init__(self, envname, config, factors, reader):
        #: test environment name
        self.envname = envname
        #: global tox config object
        self.config = config
        #: set of factors
        self.factors = factors
        self._reader = reader

    def get_envbindir(self):
        """ path to directory where scripts/binaries reside. """
        if (sys.platform == "win32"
                and "jython" not in self.basepython
                and "pypy" not in self.basepython):
            return self.envdir.join("Scripts")
        else:
            return self.envdir.join("bin")

    @property
    def envbindir(self):
        return self.get_envbindir()

    @property
    def envpython(self):
        """ path to python executable. """
        return self.get_envpython()

    def get_envpython(self):
        """ path to python/jython executable. """
        if "jython" in str(self.basepython):
            name = "jython"
        else:
            name = "python"
        return self.envbindir.join(name)

    def get_envsitepackagesdir(self):
        """ return sitepackagesdir of the virtualenv environment.
        (only available during execution, not parsing)
        """
        x = self.config.interpreters.get_sitepackagesdir(
            info=self.python_info,
            envdir=self.envdir)
        return x

    @property
    def python_info(self):
        """ return sitepackagesdir of the virtualenv environment. """
        return self.config.interpreters.get_info(envconfig=self)

    def getsupportedinterpreter(self):
        if sys.platform == "win32" and self.basepython and \
                "jython" in self.basepython:
            raise tox.exception.UnsupportedInterpreter(
                "Jython/Windows does not support installing scripts")
        info = self.config.interpreters.get_info(envconfig=self)
        if not info.executable:
            raise tox.exception.InterpreterNotFound(self.basepython)
        if not info.version_info:
            raise tox.exception.InvocationError(
                'Failed to get version_info for %s: %s' % (info.name, info.err))
        if info.version_info < (2, 6):
            raise tox.exception.UnsupportedInterpreter(
                "python2.5 is not supported anymore, sorry")
        return info.executable


testenvprefix = "testenv:"


def get_homedir():
    try:
        return py.path.local._gethomedir()
    except Exception:
        return None


def make_hashseed():
    max_seed = 4294967295
    if sys.platform == 'win32':
        max_seed = 1024
    return str(random.randint(1, max_seed))


class parseini:
    def __init__(self, config, inipath):
        config.toxinipath = inipath
        config.toxinidir = config.toxinipath.dirpath()

        self._cfg = py.iniconfig.IniConfig(config.toxinipath)
        config._cfg = self._cfg
        self.config = config
        ctxname = getcontextname()
        if ctxname == "jenkins":
            reader = SectionReader("tox:jenkins", self._cfg, fallbacksections=['tox'])
            distshare_default = "{toxworkdir}/distshare"
        elif not ctxname:
            reader = SectionReader("tox", self._cfg)
            distshare_default = "{homedir}/.tox/distshare"
        else:
            raise ValueError("invalid context")

        if config.option.hashseed is None:
            hashseed = make_hashseed()
        elif config.option.hashseed == 'noset':
            hashseed = None
        else:
            hashseed = config.option.hashseed
        config.hashseed = hashseed

        reader.addsubstitutions(toxinidir=config.toxinidir,
                                homedir=config.homedir)
<<<<<<< HEAD
        # As older versions of tox may have bugs or incompatabilities that
        # prevent parsing of tox.ini this must be the first thing checked.
=======
        if config.option.workdir is None:
            config.toxworkdir = reader.getpath("toxworkdir", "{toxinidir}/.tox")
        else:
            config.toxworkdir = config.toxinidir.join(config.option.workdir, abs=True)
>>>>>>> 83e8a4a1
        config.minversion = reader.getstring("minversion", None)
        # Parse our compatability immediately
        if config.minversion:
            minversion = NormalizedVersion(self.config.minversion)
            toxversion = NormalizedVersion(tox.__version__)
            if toxversion < minversion:
                raise tox.exception.MinVersionError(
                    "tox version is %s, required is at least %s" % (
                        toxversion, minversion))
        config.toxworkdir = reader.getpath("toxworkdir", "{toxinidir}/.tox")

        if not config.option.skip_missing_interpreters:
            config.option.skip_missing_interpreters = \
                reader.getbool("skip_missing_interpreters", False)

        # determine indexserver dictionary
        config.indexserver = {'default': IndexServerConfig('default')}
        prefix = "indexserver"
        for line in reader.getlist(prefix):
            name, url = map(lambda x: x.strip(), line.split("=", 1))
            config.indexserver[name] = IndexServerConfig(name, url)

        override = False
        if config.option.indexurl:
            for urldef in config.option.indexurl:
                m = re.match(r"\W*(\w+)=(\S+)", urldef)
                if m is None:
                    url = urldef
                    name = "default"
                else:
                    name, url = m.groups()
                    if not url:
                        url = None
                if name != "ALL":
                    config.indexserver[name].url = url
                else:
                    override = url
        # let ALL override all existing entries
        if override:
            for name in config.indexserver:
                config.indexserver[name] = IndexServerConfig(name, override)

        reader.addsubstitutions(toxworkdir=config.toxworkdir)
        config.distdir = reader.getpath("distdir", "{toxworkdir}/dist")
        reader.addsubstitutions(distdir=config.distdir)
        config.distshare = reader.getpath("distshare", distshare_default)
        reader.addsubstitutions(distshare=config.distshare)
        config.sdistsrc = reader.getpath("sdistsrc", None)
        config.setupdir = reader.getpath("setupdir", "{toxinidir}")
        config.logdir = config.toxworkdir.join("log")

        config.envlist, all_envs = self._getenvdata(reader)

        # factors used in config or predefined
        known_factors = self._list_section_factors("testenv")
        known_factors.update(default_factors)
        known_factors.add("python")

        # factors stated in config envlist
        stated_envlist = reader.getstring("envlist", replace=False)
        if stated_envlist:
            for env in _split_env(stated_envlist):
                known_factors.update(env.split('-'))

        # configure testenvs
        for name in all_envs:
            section = testenvprefix + name
            factors = set(name.split('-'))
            if section in self._cfg or factors <= known_factors:
                config.envconfigs[name] = \
                    self.make_envconfig(name, section, reader._subs, config)

        all_develop = all(name in config.envconfigs
                          and config.envconfigs[name].usedevelop
                          for name in config.envlist)

        config.skipsdist = reader.getbool("skipsdist", all_develop)

    def _list_section_factors(self, section):
        factors = set()
        if section in self._cfg:
            for _, value in self._cfg[section].items():
                exprs = re.findall(r'^([\w{}\.,-]+)\:\s+', value, re.M)
                factors.update(*mapcat(_split_factor_expr, exprs))
        return factors

    def make_envconfig(self, name, section, subs, config):
        factors = set(name.split('-'))
        reader = SectionReader(section, self._cfg, fallbacksections=["testenv"],
                               factors=factors)
        vc = TestenvConfig(config=config, envname=name, factors=factors, reader=reader)
        reader.addsubstitutions(**subs)
        reader.addsubstitutions(envname=name)
        reader.addsubstitutions(envbindir=vc.get_envbindir,
                                envsitepackagesdir=vc.get_envsitepackagesdir,
                                envpython=vc.get_envpython)

        for env_attr in config._testenv_attr:
            atype = env_attr.type
            if atype in ("bool", "path", "string", "dict", "dict_setenv", "argv", "argvlist"):
                meth = getattr(reader, "get" + atype)
                res = meth(env_attr.name, env_attr.default)
            elif atype == "space-separated-list":
                res = reader.getlist(env_attr.name, sep=" ")
            elif atype == "line-list":
                res = reader.getlist(env_attr.name, sep="\n")
            else:
                raise ValueError("unknown type %r" % (atype,))

            if env_attr.postprocess:
                res = env_attr.postprocess(testenv_config=vc, value=res)
            setattr(vc, env_attr.name, res)

            if atype == "path":
                reader.addsubstitutions(**{env_attr.name: res})

        return vc

    def _getenvdata(self, reader):
        envstr = self.config.option.env                                \
            or os.environ.get("TOXENV")                                \
            or reader.getstring("envlist", replace=False) \
            or []
        envlist = _split_env(envstr)

        # collect section envs
        all_envs = set(envlist) - set(["ALL"])
        for section in self._cfg:
            if section.name.startswith(testenvprefix):
                all_envs.add(section.name[len(testenvprefix):])
        if not all_envs:
            all_envs.add("python")

        if not envlist or "ALL" in envlist:
            envlist = sorted(all_envs)

        return envlist, all_envs


def _split_env(env):
    """if handed a list, action="append" was used for -e """
    if not isinstance(env, list):
        if '\n' in env:
            env = ','.join(env.split('\n'))
        env = [env]
    return mapcat(_expand_envstr, env)


def _split_factor_expr(expr):
    partial_envs = _expand_envstr(expr)
    return [set(e.split('-')) for e in partial_envs]


def _expand_envstr(envstr):
    # split by commas not in groups
    tokens = re.split(r'((?:\{[^}]+\})+)|,', envstr)
    envlist = [''.join(g).strip()
               for k, g in itertools.groupby(tokens, key=bool) if k]

    def expand(env):
        tokens = re.split(r'\{([^}]+)\}', env)
        parts = [token.split(',') for token in tokens]
        return [''.join(variant) for variant in itertools.product(*parts)]

    return mapcat(expand, envlist)


def mapcat(f, seq):
    return list(itertools.chain.from_iterable(map(f, seq)))


class DepConfig:
    def __init__(self, name, indexserver=None):
        self.name = name
        self.indexserver = indexserver

    def __str__(self):
        if self.indexserver:
            if self.indexserver.name == "default":
                return self.name
            return ":%s:%s" % (self.indexserver.name, self.name)
        return str(self.name)
    __repr__ = __str__


class IndexServerConfig:
    def __init__(self, name, url=None):
        self.name = name
        self.url = url


#: Check value matches substitution form
#: of referencing value from other section. E.g. {[base]commands}
is_section_substitution = re.compile("{\[[^{}\s]+\]\S+?}").match


class SectionReader:
    def __init__(self, section_name, cfgparser, fallbacksections=None, factors=()):
        self.section_name = section_name
        self._cfg = cfgparser
        self.fallbacksections = fallbacksections or []
        self.factors = factors
        self._subs = {}
        self._subststack = []
        self._setenv = None

    def get_environ_value(self, name):
        if self._setenv is None:
            return os.environ.get(name)
        return self._setenv.get(name)

    def addsubstitutions(self, _posargs=None, **kw):
        self._subs.update(kw)
        if _posargs:
            self.posargs = _posargs

    def getpath(self, name, defaultpath):
        toxinidir = self._subs['toxinidir']
        path = self.getstring(name, defaultpath)
        if path is not None:
            return toxinidir.join(path, abs=True)

    def getlist(self, name, sep="\n"):
        s = self.getstring(name, None)
        if s is None:
            return []
        return [x.strip() for x in s.split(sep) if x.strip()]

    def getdict(self, name, default=None, sep="\n"):
        value = self.getstring(name, None)
        return self._getdict(value, default=default, sep=sep)

    def getdict_setenv(self, name, default=None, sep="\n"):
        value = self.getstring(name, None, replace=True, crossonly=True)
        definitions = self._getdict(value, default=default, sep=sep)
        self._setenv = SetenvDict(definitions, reader=self)
        return self._setenv

    def _getdict(self, value, default, sep):
        if value is None:
            return default or {}

        d = {}
        for line in value.split(sep):
            if line.strip():
                name, rest = line.split('=', 1)
                d[name.strip()] = rest.strip()

        return d

    def getbool(self, name, default=None):
        s = self.getstring(name, default)
        if not s:
            s = default
        if s is None:
            raise KeyError("no config value [%s] %s found" % (
                           self.section_name, name))

        if not isinstance(s, bool):
            if s.lower() == "true":
                s = True
            elif s.lower() == "false":
                s = False
            else:
                raise tox.exception.ConfigError(
                    "boolean value %r needs to be 'True' or 'False'")
        return s

    def getargvlist(self, name, default=""):
        s = self.getstring(name, default, replace=False)
        return _ArgvlistReader.getargvlist(self, s)

    def getargv(self, name, default=""):
        return self.getargvlist(name, default)[0]

    def getstring(self, name, default=None, replace=True, crossonly=False):
        x = None
        for s in [self.section_name] + self.fallbacksections:
            try:
                x = self._cfg[s][name]
                break
            except KeyError:
                continue

        if x is None:
            x = default
        else:
            x = self._apply_factors(x)

        if replace and x and hasattr(x, 'replace'):
            x = self._replace(x, name=name, crossonly=crossonly)
        # print "getstring", self.section_name, name, "returned", repr(x)
        return x

    def _apply_factors(self, s):
        def factor_line(line):
            m = re.search(r'^([\w{}\.,-]+)\:\s+(.+)', line)
            if not m:
                return line

            expr, line = m.groups()
            if any(fs <= self.factors for fs in _split_factor_expr(expr)):
                return line

        lines = s.strip().splitlines()
        return '\n'.join(filter(None, map(factor_line, lines)))

    def _replace(self, value, name=None, section_name=None, crossonly=False):
        if '{' not in value:
            return value

        section_name = section_name if section_name else self.section_name
        self._subststack.append((section_name, name))
        try:
            return Replacer(self, crossonly=crossonly).do_replace(value)
        finally:
            assert self._subststack.pop() == (section_name, name)


class Replacer:
    RE_ITEM_REF = re.compile(
        r'''
        (?<!\\)[{]
        (?:(?P<sub_type>[^[:{}]+):)?    # optional sub_type for special rules
        (?P<substitution_value>[^{}]*)  # substitution key
        [}]
        ''', re.VERBOSE)

    def __init__(self, reader, crossonly=False):
        self.reader = reader
        self.crossonly = crossonly

    def do_replace(self, x):
        return self.RE_ITEM_REF.sub(self._replace_match, x)

    def _replace_match(self, match):
        g = match.groupdict()
        sub_value = g['substitution_value']
        if self.crossonly:
            if sub_value.startswith("["):
                return self._substitute_from_other_section(sub_value)
            # in crossonly we return all other hits verbatim
            start, end = match.span()
            return match.string[start:end]

        # special case: opts and packages. Leave {opts} and
        # {packages} intact, they are replaced manually in
        # _venv.VirtualEnv.run_install_command.
        if sub_value in ('opts', 'packages'):
            return '{%s}' % sub_value

        try:
            sub_type = g['sub_type']
        except KeyError:
            raise tox.exception.ConfigError(
                "Malformed substitution; no substitution type provided")

        if sub_type == "env":
            return self._replace_env(match)
        if sub_type is not None:
            raise tox.exception.ConfigError(
                "No support for the %s substitution type" % sub_type)
        return self._replace_substitution(match)

    def _replace_env(self, match):
        match_value = match.group('substitution_value')
        if not match_value:
            raise tox.exception.ConfigError(
                'env: requires an environment variable name')

        default = None
        envkey_split = match_value.split(':', 1)

        if len(envkey_split) is 2:
            envkey, default = envkey_split
        else:
            envkey = match_value

        envvalue = self.reader.get_environ_value(envkey)
        if envvalue is None:
            if default is None:
                raise tox.exception.ConfigError(
                    "substitution env:%r: unknown environment variable %r "
                    " or recursive definition." %
                    (envkey, envkey))
            return default
        return envvalue

    def _substitute_from_other_section(self, key):
        if key.startswith("[") and "]" in key:
            i = key.find("]")
            section, item = key[1:i], key[i + 1:]
            cfg = self.reader._cfg
            if section in cfg and item in cfg[section]:
                if (section, item) in self.reader._subststack:
                    raise ValueError('%s already in %s' % (
                        (section, item), self.reader._subststack))
                x = str(cfg[section][item])
                return self.reader._replace(x, name=item, section_name=section,
                                            crossonly=self.crossonly)

        raise tox.exception.ConfigError(
            "substitution key %r not found" % key)

    def _replace_substitution(self, match):
        sub_key = match.group('substitution_value')
        val = self.reader._subs.get(sub_key, None)
        if val is None:
            val = self._substitute_from_other_section(sub_key)
        if py.builtin.callable(val):
            val = val()
        return str(val)


class _ArgvlistReader:
    @classmethod
    def getargvlist(cls, reader, value):
        """Parse ``commands`` argvlist multiline string.

        :param str name: Key name in a section.
        :param str value: Content stored by key.

        :rtype: list[list[str]]
        :raise :class:`tox.exception.ConfigError`:
            line-continuation ends nowhere while resolving for specified section
        """
        commands = []
        current_command = ""
        for line in value.splitlines():
            line = line.rstrip()
            if not line:
                continue
            if line.endswith("\\"):
                current_command += " " + line[:-1]
                continue
            current_command += line

            if is_section_substitution(current_command):
                replaced = reader._replace(current_command, crossonly=True)
                commands.extend(cls.getargvlist(reader, replaced))
            else:
                commands.append(cls.processcommand(reader, current_command))
            current_command = ""
        else:
            if current_command:
                raise tox.exception.ConfigError(
                    "line-continuation ends nowhere while resolving for [%s] %s" %
                    (reader.section_name, "commands"))
        return commands

    @classmethod
    def processcommand(cls, reader, command):
        posargs = getattr(reader, "posargs", None)

        # Iterate through each word of the command substituting as
        # appropriate to construct the new command string. This
        # string is then broken up into exec argv components using
        # shlex.
        newcommand = ""
        for word in CommandParser(command).words():
            if word == "{posargs}" or word == "[]":
                if posargs:
                    newcommand += " ".join(posargs)
                continue
            elif word.startswith("{posargs:") and word.endswith("}"):
                if posargs:
                    newcommand += " ".join(posargs)
                    continue
                else:
                    word = word[9:-1]
            new_arg = ""
            new_word = reader._replace(word)
            new_word = reader._replace(new_word)
            new_arg += new_word
            newcommand += new_arg

        # Construct shlex object that will not escape any values,
        # use all values as is in argv.
        shlexer = shlex.shlex(newcommand, posix=True)
        shlexer.whitespace_split = True
        shlexer.escape = ''
        argv = list(shlexer)
        return argv


class CommandParser(object):

    class State(object):
        def __init__(self):
            self.word = ''
            self.depth = 0
            self.yield_words = []

    def __init__(self, command):
        self.command = command

    def words(self):
        ps = CommandParser.State()

        def word_has_ended():
            return ((cur_char in string.whitespace and ps.word and
                     ps.word[-1] not in string.whitespace) or
                    (cur_char == '{' and ps.depth == 0 and not ps.word.endswith('\\')) or
                    (ps.depth == 0 and ps.word and ps.word[-1] == '}') or
                    (cur_char not in string.whitespace and ps.word and
                     ps.word.strip() == ''))

        def yield_this_word():
            yieldword = ps.word
            ps.word = ''
            if yieldword:
                ps.yield_words.append(yieldword)

        def yield_if_word_ended():
            if word_has_ended():
                yield_this_word()

        def accumulate():
            ps.word += cur_char

        def push_substitution():
            ps.depth += 1

        def pop_substitution():
            ps.depth -= 1

        for cur_char in self.command:
            if cur_char in string.whitespace:
                if ps.depth == 0:
                    yield_if_word_ended()
                accumulate()
            elif cur_char == '{':
                yield_if_word_ended()
                accumulate()
                push_substitution()
            elif cur_char == '}':
                accumulate()
                pop_substitution()
            else:
                yield_if_word_ended()
                accumulate()

        if ps.word.strip():
            yield_this_word()
        return ps.yield_words


def getcontextname():
    if any(env in os.environ for env in ['JENKINS_URL', 'HUDSON_URL']):
        return 'jenkins'
    return None<|MERGE_RESOLUTION|>--- conflicted
+++ resolved
@@ -675,17 +675,9 @@
 
         reader.addsubstitutions(toxinidir=config.toxinidir,
                                 homedir=config.homedir)
-<<<<<<< HEAD
         # As older versions of tox may have bugs or incompatabilities that
         # prevent parsing of tox.ini this must be the first thing checked.
-=======
-        if config.option.workdir is None:
-            config.toxworkdir = reader.getpath("toxworkdir", "{toxinidir}/.tox")
-        else:
-            config.toxworkdir = config.toxinidir.join(config.option.workdir, abs=True)
->>>>>>> 83e8a4a1
         config.minversion = reader.getstring("minversion", None)
-        # Parse our compatability immediately
         if config.minversion:
             minversion = NormalizedVersion(self.config.minversion)
             toxversion = NormalizedVersion(tox.__version__)
@@ -693,7 +685,10 @@
                 raise tox.exception.MinVersionError(
                     "tox version is %s, required is at least %s" % (
                         toxversion, minversion))
-        config.toxworkdir = reader.getpath("toxworkdir", "{toxinidir}/.tox")
+        if config.option.workdir is None:
+            config.toxworkdir = reader.getpath("toxworkdir", "{toxinidir}/.tox")
+        else:
+            config.toxworkdir = config.toxinidir.join(config.option.workdir, abs=True)
 
         if not config.option.skip_missing_interpreters:
             config.option.skip_missing_interpreters = \
